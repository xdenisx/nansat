--- conflicted
+++ resolved
@@ -197,14 +197,9 @@
             #   Set Nansat Geotransform if it is not set automatically
             geoTransform = self.dataset.GetGeoTransform()
             if len(geoTransform) == 0:
-<<<<<<< HEAD
                 geoTransformStr = geoMetadata.get('GeoTransform',
                                                   '(0|1|0|0|0|0|1)')
                 geoTransform = eval(geoTransformStr.replace('|', ','))
-=======
-                geoTransformStr = geoMetadata.get('GeoTransform', '(0|1|0|0|0|0|1)')
-                geoTransform = eval(geoTransformStr.replace('|', ',' ))
->>>>>>> 95c491b6
                 self.dataset.SetGeoTransform(geoTransform)
 
         if 'start_date' in gdalMetadata:
