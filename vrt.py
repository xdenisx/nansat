# Name:    nansat.py
# Purpose: Container of VRT and GeolocationDomain classes
# Authors:      Asuka Yamakawa, Anton Korosov, Knut-Frode Dagestad,
#               Morten W. Hansen, Alexander Myasoyedov,
#               Dmitry Petrenko, Evgeny Morozov
# Created:      29.06.2011
# Copyright:    (c) NERSC 2011 - 2013
# Licence:
# This file is part of NANSAT.
# NANSAT is free software: you can redistribute it and/or modify
# it under the terms of the GNU General Public License as published by
# the Free Software Foundation, version 3 of the License.
# http://www.gnu.org/licenses/gpl-3.0.html
# This program is distributed in the hope that it will be useful,
# but WITHOUT ANY WARRANTY without even the implied warranty of
# MERCHANTABILITY or FITNESS FOR A PARTICULAR PURPOSE.
import tempfile

from nansat_tools import *


class GeolocationArray():
    '''Container for GEOLOCATION ARRAY data

    Keeps references to bands with X and Y coordinates, offset and step
    of pixel and line. All information is stored in dictionary self.d

    Instance of GeolocationArray is used in VRT and ususaly created in
    a Mapper.
    '''
    def __init__(self, xVRT=None, yVRT=None,
                 xBand=1, yBand=1, srs='', lineOffset=0, lineStep=1,
                 pixelOffset=0, pixelStep=1, dataset=None):
        '''Create GeolocationArray object from input parameters

        Parameters
        -----------
        xVRT : VRT-object or str
            VRT with array of x-coordinates OR string with dataset source
        yVRT : VRT-object or str
            VRT with array of y-coordinates OR string with dataset source
        xBand : number of band in the xDataset
        xBand : number of band in the yDataset
        srs : str, WKT
        lineOffset : int, offset of first line
        lineStep : int, step of lines
        pixelOffset : int, offset of first pixel
        pixelStep : step of pixels
        dataset : GDAL dataset to take geolocation arrays from

        Modifies
        ---------
        All input parameters are copied to self

        '''
        # dictionary with all metadata
        self.d = {}
        # VRT objects
        self.xVRT = None
        self.yVRT = None

        # make object from GDAL dataset
        if dataset is not None:
            self.d = dataset.GetMetadata('GEOLOCATION')
            return

        # make empty object
        if xVRT is None or yVRT is None:
            return

        if isinstance(xVRT, str):
            # make object from strings
            self.d['X_DATASET'] = xVRT
            self.d['Y_DATASET'] = yVRT
        else:
            # make object from VRTs
            self.xVRT = xVRT
            self.d['X_DATASET'] = xVRT.fileName
            self.yVRT = yVRT
            self.d['Y_DATASET'] = yVRT.fileName

        # proj4 to WKT
        if srs == '':
            sr = osr.SpatialReference()
            sr.ImportFromProj4('+proj=longlat +ellps=WGS84 +datum=WGS84 +no_defs')
            srs = sr.ExportToWkt()
        self.d['SRS'] = srs
        self.d['X_BAND'] = str(xBand)
        self.d['Y_BAND'] = str(yBand)
        self.d['LINE_OFFSET'] = str(lineOffset)
        self.d['LINE_STEP'] = str(lineStep)
        self.d['PIXEL_OFFSET'] = str(pixelOffset)
        self.d['PIXEL_STEP'] = str(pixelStep)


class VRT():
    '''Wrapper around GDAL VRT-file

    The GDAL VRT-file is an XML-file. It contains all metadata, geo-reference
    information and information ABOUT each band including band metadata,
    reference to the bands in the source file.
    VRT-class perfroms all operation on VRT-files: create, copy, modify,
    read, write, add band, add GeoTransform, SetProjection, etc. It uses
    either GDAL methods for these operations (e.g. Create, AddBand,
    SetMetadata, AutoCreateWarpedVRT, etc.) or reads/writes the XML-file
    directly (e.g. remove_geotransform, get_warped_vrt, etc).

    The core of the VRT object is GDAL dataset <self.dataset> generated
    by the GDAL VRT-Driver. The respective VRT-file is located in /vismem
    and has random name.

    GDAL data model doesn't have place for geolocaion arrays therefore
    VRT-object has instance of GeolocationArray self.geolocationArray-
    an object to keep information about Geolocation Arrays:
    reference to file with source data, pixel and line step and offset, etc.

    Domain has an instance of VRT-class <self.vrt>. It keeps only geo-
    reference information.

    All Mappers inherit from VRT. When Nansat opens file it loops through
    list of mappers, selects the one appropriate for the input file,
    and creates an instance of Mapper. But each Mapper has only a
    constructor, other methods are from VRT.

    Nansat has two instances of Mapper-class (<=VRT-class): self.raw and
    self.vrt. One holds VRT-file in original projection (derived from the
    input file), another - in modified projection.

    '''
    ComplexSource = Template('''
            <$SourceType>
                <SourceFilename relativeToVRT="0">$Dataset</SourceFilename>
                <SourceBand>$SourceBand</SourceBand>
                <NODATA>$NODATA</NODATA>
                <ScaleOffset>$ScaleOffset</ScaleOffset>
                <ScaleRatio>$ScaleRatio</ScaleRatio>
                <LUT>$LUT</LUT>
                <SrcRect xOff="0" yOff="0" xSize="$srcXSize" ySize="$srcYSize"/>
                <DstRect xOff="0" yOff="0" xSize="$dstXSize" ySize="$dstYSize"/>
            </$SourceType> ''')

    RawRasterBandSource = Template('''
            <VRTDataset rasterXSize="$XSize" rasterYSize="$YSize">
              <VRTRasterBand dataType="$DataType"
                band="$BandNum" subClass="VRTRawRasterBand">
                <SourceFilename relativeToVRT="0">$SrcFileName</SourceFilename>
                <ImageOffset>0</ImageOffset>
                <PixelOffset>$PixelOffset</PixelOffset>
                <LineOffset>$LineOffset</LineOffset>
              </VRTRasterBand>
            </VRTDataset> ''')

    ReprojectTransformer = Template('''
        <ReprojectTransformer>
          <ReprojectionTransformer>
            <SourceSRS>$SourceSRS</SourceSRS>
            <TargetSRS>$TargetSRS</TargetSRS>
          </ReprojectionTransformer>
        </ReprojectTransformer> ''')

    def __init__(self, gdalDataset=None, vrtDataset=None,
                 array=None,
                 srcGeoTransform=(0, 1, 0, 0, 0, 1),
                 srcProjection='',
                 srcRasterXSize=None,
                 srcRasterYSize=None,
                 srcGCPs=[],
                 srcGCPProjection='',
                 srcMetadata='',
                 geolocationArray=None,
                 nomem=False,
                 lat=None, lon=None):
        ''' Create VRT dataset from GDAL dataset, or from given parameters

        If vrtDataset is given, creates full copy of VRT content
        Otherwise takes reprojection parameters (geotransform, projection, etc)
        either from given GDAL dataset or from seperate parameters.
        Create VRT dataset (self.dataset) based on these parameters
        Adds logger

        Parameters
        -----------
        gdalDataset : GDAL Dataset
            source dataset of geo-reference
        vrtDataset : GDAL VRT Dataset
            source dataset of all content (geo-reference and bands)
        array : Numpy array
            source matrix with data
        srcGeoTransform : GDALGeoTransform
            parameter of geo-reference
        srcProjection : GDALProjection
            parameter of geo-reference
        srcRasterXSize : int
            parameter of geo-reference
        srcRasterYSize : int
            parameter of geo-reference
        srcMetadata : GDAL Metadata
            all global metadata
        geolocationArray : GeolocationArray
            object with info on geolocation array
            and VRTs with x/y datasets
        nomem : boolean, saves the vrt to a tempfile if nomem is True
        lon : Numpy array
            grid with longitudes
        lat : Numpy array
            grid with latitudes

        Modifies
        ---------
        self.dataset : GDAL VRT dataset
        self.logger : logging logger
        self.vrtDriver : GDAL Driver

        '''
        # essential attributes
        self.logger = add_logger('Nansat')
        self.fileName = self._make_filename(nomem=nomem)
        self.vrtDriver = gdal.GetDriverByName('VRT')
        self.vrt = None

        # open and parse wkv.xml
        fileNameWKV = os.path.join(os.path.dirname(
                                   os.path.realpath(__file__)), 'wkv.xml')
        self.wkvNode0 = Node.create(fileNameWKV)

        # default empty geolocation array of source
        srcGeolocationArray = GeolocationArray()
        if vrtDataset is not None:
            # copy content of the provided VRT dataset using CreateCopy
            self.logger.debug('copy content of the provided VRT '
                              'dataset using CreateCopy')
            self.dataset = self.vrtDriver.CreateCopy(self.fileName,
                                                     vrtDataset)
            # get source geolocation array
            srcGeolocationArray = GeolocationArray(dataset=vrtDataset)
        else:
            if gdalDataset is not None:
                # get geo-metadata from given GDAL dataset
                srcGeoTransform = gdalDataset.GetGeoTransform()
                srcProjection = gdalDataset.GetProjection()
                srcGCPs = gdalDataset.GetGCPs()
                srcGCPProjection = gdalDataset.GetGCPProjection()

                srcRasterXSize = gdalDataset.RasterXSize
                srcRasterYSize = gdalDataset.RasterYSize

                if not srcMetadata:
                    srcMetadata = gdalDataset.GetMetadata()
                # get source geolocation array
                srcGeolocationArray = GeolocationArray(dataset=gdalDataset)
            elif lat is not None and lon is not None:
                # get geo-metadata from given lat/lon grids
                srcRasterYSize, srcRasterXSize = lon.shape
                srcGCPs = self._latlon2gcps(lat, lon)
                srcGCPProjection = latlongSRS.ExportToWkt()
                latVRT = VRT(array=lat)
                lonVRT = VRT(array=lon)
                # create source geolocation array
                srcGeolocationArray = GeolocationArray(xVRT=lonVRT,
                                                       yVRT=latVRT)

            # create VRT dataset (empty or with a band from array)
            if array is None:
                self.dataset = self.vrtDriver.Create(self.fileName,
                                                     srcRasterXSize,
                                                     srcRasterYSize,
                                                     bands=0)
            else:
                self.create_dataset_from_array(array)

            # set geo-metadata in the VRT dataset
            self.dataset.SetGCPs(srcGCPs, srcGCPProjection)
            self.dataset.SetProjection(srcProjection)
            self.dataset.SetGeoTransform(srcGeoTransform)

            # set metadata
            self.dataset.SetMetadata(srcMetadata)

        # add geolocation array from input or from source data
        if geolocationArray is None:
            self.add_geolocationArray(srcGeolocationArray)
        else:
            self.add_geolocationArray(geolocationArray)

        # add self.fileName to metadata
        self.dataset.SetMetadataItem('fileName', self.fileName)

        # write file contents
        self.dataset.FlushCache()

        self.logger.debug('VRT self.dataset: %s' % self.dataset)
        self.logger.debug('VRT description: %s'
                          % self.dataset.GetDescription())
        #self.logger.debug('VRT metadata: %s ' % self.dataset.GetMetadata())
        self.logger.debug('VRT RasterXSize %d' % self.dataset.RasterXSize)
        self.logger.debug('VRT RasterYSize %d' % self.dataset.RasterYSize)

    def __del__(self):
        ''' Destructor deletes VRT and RAW files'''
        try:
            gdal.Unlink(self.fileName)
            gdal.Unlink(self.fileName.replace('vrt', 'raw'))
        except:
            pass

    def _make_filename(self, extention='vrt', nomem=False):
        '''Create random VSI file name

        Parameters
        ----------
        extention : string
            extension of the file

        Returns
        -------
        random file name

        '''
        if nomem:
            fd, filename = tempfile.mkstemp(suffix='.vrt')
            os.close(fd)
        else:
            allChars = ascii_uppercase + digits
            randomChars = ''.join(choice(allChars) for x in range(10))
            filename = '/vsimem/%s.%s' % (randomChars, extention)
        return filename

    def _create_bands(self, metaDict):
        ''' Generic function called from the mappers to create bands
        in the VRT dataset from an input dictionary of metadata

        Parameters
        ----------
        metaDict : list of dict with params of input bands and generated bands.
            Each dict has:
                'src' : dictionary with parameters of the sources:
                'dst' : dictionary with parameters of the generated bands

        Modifies
        ---------
        Adds bands to the self.dataset based on info in metaDict

        See Also
        ---------
        VRT._create_band()

        '''
        for bandDict in metaDict:
            src = bandDict['src']
            dst = bandDict.get('dst', None)
            self._create_band(src, dst)
            self.logger.debug('Creating band - OK!')
        self.dataset.FlushCache()

    def _create_band(self, src, dst=None):
        ''' Add band to self.dataset:

        Get parameters of the source band(s) from input
        Generate source XML for the VRT, add options of creating
        Call GDALDataset.AddBand
        Set source and options
        Add metadata

        Parameters
        ----------
        src : dict with parameters of sources:
            SourceFilename
            SourceBand
            ScaleRatio
            ScaleOffset
            NODATA
            LUT
            SourceType
            DataType
            ImageOffset (RawVRT)
            PixelOffset (RawVRT)
            LineOffset (RawVRT)
            ByteOrder (RawVRT)
        dst : dict with parameters of the created band
            name
            dataType
            wkv
            suffix
            AnyOtherMetadata
            PixelFunctionType: - band will be a pixel function defined by the
                                 corresponding name/value.
                                 In this case src may be list of
                                 dicts with parameters for each source.
                               - in case the dst band has a different datatype
                                 than the source band it is important to add a
                                 SourceTransferType parameter in dst
            SourceTransferType

        Returns
        --------
        name : string, name of the added band

        Examples
        --------
        vrt._create_band({'SourceFilename': filename, 'SourceBand': 1})
        vrt._create_band({'SourceFilename': filename, 'SourceBand': 2,
                          'ScaleRatio': 0.0001},
                         {'name': 'LAT', 'wkv': 'latitude'})
        vrt._create_band({'SourceFilename': filename, 'SourceBand': 2},
                         {'suffix': '670',
                          'wkv': 'brightness_temperature'})
        vrt._create_band([{'SourceFilename': filename, 'SourceBand': 1},
                          {'SourceFilename': filename, 'SourceBand': 1}],
                         {'PixelFunctionType': 'NameOfPixelFunction'})

        '''
        self.logger.debug('INPUTS: %s, %s " ' % (str(src), str(dst)))
        # Make sure src is list, ready for loop
        if type(src) == dict:
            srcs = [src]
        elif type(src) in [list, tuple]:
            srcs = src
        else:
            AttributeError('Wrong src!')

        # Check if dst is given, or create empty dict
        if dst is None:
            dst = {}

        # process all sources: check, set defaults, make XML
        srcDefaults = {'SourceBand': 1,
                       'LUT': '',
                       'NODATA': '',
                       'SourceType': 'ComplexSource',
                       'ScaleRatio': 1.0,
                       'ScaleOffset': 0.0}
        for src in srcs:
            # check if SourceFilename is given
            if 'SourceFilename' not in src:
                AttributeError('SourceFilename not given!')

            # set default values
            for srcDefault in srcDefaults:
                if srcDefault not in src:
                    src[srcDefault] = srcDefaults[srcDefault]

            # Find DataType of source (if not given in src)
            if src['SourceBand'] > 0 and 'DataType' not in src:
                self.logger.debug('SRC[SourceFilename]: %s'
                                  % src['SourceFilename'])
                srcDataset = gdal.Open(src['SourceFilename'])
                srcRasterBand = srcDataset.GetRasterBand(src['SourceBand'])
                src['DataType'] = srcRasterBand.DataType
                self.logger.debug('SRC[DataType]: %d' % src['DataType'])

            srcDs = gdal.Open(src['SourceFilename'])
            # create XML for each source
            src['XML'] = self.ComplexSource.substitute(
                Dataset=src['SourceFilename'],
                SourceBand=src['SourceBand'],
                SourceType=src['SourceType'],
                NODATA=src['NODATA'],
                ScaleOffset=src['ScaleOffset'],
                ScaleRatio=src['ScaleRatio'],
                LUT=src['LUT'],
                srcXSize=srcDs.RasterXSize,
                srcYSize=srcDs.RasterYSize,
                dstXSize=srcDs.RasterXSize,
                dstYSize=srcDs.RasterYSize)

        # create destination options
        if 'PixelFunctionType' in dst and len(dst['PixelFunctionType']) > 0:
            # in case of PixelFunction
            options = ['subClass=VRTDerivedRasterBand',
                       'PixelFunctionType=%s' % dst['PixelFunctionType']]
            if 'SourceTransferType' in dst:
                options.append('SourceTransferType=%s' %
                               dst['SourceTransferType'])
        elif len(srcs) == 1 and srcs[0]['SourceBand'] == 0:
            # in case of VRTRawRasterBand
            options = ['subclass=VRTRawRasterBand',
                       'SourceFilename=%s' % src['SourceFilename'],
                       'ImageOffset=%f' % src['ImageOffset'],
                       'PixelOffset=%f' % src['PixelOffset'],
                       'LineOffset=%f' % src['LineOffset'],
                       'ByteOrder=%s' % src['ByteOrder']]
        else:
            # in common case
            options = []
        self.logger.debug('Options of AddBand: %s', str(options))

        # set destination dataType (if not given in input parameters)
        if 'dataType' not in dst:
            if (len(srcs) > 1 or float(srcs[0]['ScaleRatio']) != 1.0 or
                    len(srcs[0]['LUT']) > 0 or 'DataType' not in srcs[0]):
                # if pixel function
                # if scaling is applied
                # if LUT
                # if source band not available: float32
                dst['dataType'] = gdal.GDT_Float32
            else:
                self.logger.debug('Set dst[dataType]: %d' % src['DataType'])
                #otherwise take the DataType from source
                dst['dataType'] = src['DataType']

        # Set destination name
        # get short_name from WKV.XML
        dstWKV = dst.get('wkv', '')
        wkvDict = self._get_wkv(dstWKV)
        self.logger.debug('wkvDict:%s' % str(wkvDict))
        wkvShortName = wkvDict.get('short_name', '')
        self.logger.debug('WKV short_name:%s' % wkvShortName)

        # merge wkv[short_name] and dst[suffix] if both given
        if ('name' not in dst and len(wkvShortName) > 0):
            dstSuffix = dst.get('suffix', '')
            if len(dstSuffix) > 0:
                dstSuffix = '_' + dstSuffix
            dst['name'] = wkvShortName + dstSuffix

        # create list of available bands (to prevent duplicate names)
        bandNames = []
        for iBand in range(self.dataset.RasterCount):
            bandNames.append(self.dataset.GetRasterBand(iBand + 1).
                             GetMetadataItem('name'))

        # if name is not given add 'band_00N'
        if 'name' not in dst:
            for n in range(999):
                bandName = 'band_%03d' % n
                if bandName not in bandNames:
                    dst['name'] = bandName
                    break
        # if name already exist add '_00N'
        elif dst['name'] in bandNames:
            for n in range(999):
                bandName = dst['name'] + '_%03d' % n
                if bandName not in bandNames:
                    dst['name'] = bandName
                    break

        self.logger.debug('dst[name]:%s' % dst['name'])

        # Add Band
        self.dataset.AddBand(int(dst['dataType']), options=options)
        dstRasterBand = self.dataset.GetRasterBand(self.dataset.RasterCount)

        # Append sources to destination dataset
        if len(srcs) == 1 and srcs[0]['SourceBand'] > 0:
            # only one source
            dstRasterBand.SetMetadataItem('source_0',
                                          str(src['XML']), 'new_vrt_sources')
        elif len(srcs) > 1:
            # several sources for PixelFunction
            metadataSRC = {}
            for i, src in enumerate(srcs):
                metadataSRC['source_%d' % i] = src['XML']

            dstRasterBand.SetMetadata(metadataSRC, 'vrt_sources')

        # set metadata from WKV
        dstRasterBand = self._put_metadata(dstRasterBand, wkvDict)

        # set metadata from provided parameters
        # remove and add params
        dst['SourceFilename'] = srcs[0]['SourceFilename']
        dst['SourceBand'] = str(srcs[0]['SourceBand'])
        dstRasterBand = self._put_metadata(dstRasterBand, dst)

        # return name of the created band
        return dst['name']

    def _set_time(self, time):
        ''' Set time of dataset and/or its bands

        Parameters
        ----------
        time : datetime

        If a single datetime is given, this is stored in
        all bands of the dataset as a metadata item 'time'.
        If a list of datetime objects is given, different
        time can be given to each band.

        '''
        # Make sure time is a list with one datetime element per band
        numBands = self.dataset.RasterCount
        if (isinstance(time, datetime.datetime) or
                isinstance(time, datetime.date)):
            time = [time]
        if len(time) == 1:
            time = time * numBands
        if len(time) != numBands:
            self.logger.error('Dataset has %s elements, '
                              'but given time has %s elements.'
                              % (str(numBands), str(len(time))))

        # Store time as metadata key 'time' in each band
        for i in range(numBands):
            iBand = self.dataset.GetRasterBand(i + 1)
            iBand.SetMetadataItem('time', str(time[i].isoformat()))

        return

    def _get_wkv(self, wkvName):
        ''' Get wkv from wkv.xml

        Parameters
        -----------
        wkvName : string
            value of 'wkv' key in metaDict

        Returns
        --------
        wkvDict : dictionay
            WKV corresponds to the given wkv_name

        '''
        wkvDict = {}
        for iNode in self.wkvNode0.nodeList('wkv'):
            tagsList = iNode.tagList()
            if iNode.node('standard_name').value == wkvName:
                wkvDict = {'standard_name': wkvName}
                for iTag in tagsList:
                    wkvDict[iTag] = str(iNode.node(iTag).value)
        return wkvDict

    def _put_metadata(self, rasterBand, metadataDict):
        ''' Put all metadata into a raster band

        Take metadata from metadataDict and put to the GDAL Raster Band

        Parameters
        ----------
        rasterBand : GDALRasterBand
            destination band without metadata

        metadataDict : dictionary
            keys are names of metadata, values are values

        Returns
        --------
        rasterBand : GDALRasterBand
            destination band with metadata

        '''
        self.logger.debug('Put: %s ' % str(metadataDict))
        for key in metadataDict:
            rasterBand.SetMetadataItem(key, str(metadataDict[key]))

        return rasterBand

    def create_dataset_from_array(self, array):
        '''Create a dataset with a band from an array

        Write contents of the array into flat binary file (VSI)
        Write VRT file with RawRastesrBand, which points to the binary file
        Open the VRT file as self.dataset with GDAL

        Parameters
        -----------
        array : numpy array

        Modifies
        ---------
        binary file is written (VSI)
        VRT file is written (VSI)
        self.dataset is opened

        '''
        arrayDType = array.dtype.name
        arrayShape = array.shape
        # create flat binary file from array (in VSI)
        binaryFile = self.fileName.replace('.vrt', '.raw')
        ofile = gdal.VSIFOpenL(binaryFile, 'wb')
        gdal.VSIFWriteL(array.tostring(), len(array.tostring()), 1, ofile)
        gdal.VSIFCloseL(ofile)
        array = None

        self.logger.debug('arrayDType: %s', arrayDType)

        #create conents of VRT-file pointing to the binary file
        dataType = {'uint8': 'Byte',
                    'int8': 'Byte',
                    'uint16': 'UInt16',
                    'int16': 'Int16',
                    'uint32': 'UInt32',
                    'int32': 'Int32',
                    'float32': 'Float32',
                    'float64': 'Float64',
                    'complex64': 'CFloat32',
                    'complex128': 'CFloat64'}.get(str(arrayDType))

        pixelOffset = {'Byte': '1',
                       'UInt16': '2',
                       'Int16': '2',
                       'UInt32': '4',
                       'Int32': '4',
                       'Float32': '4',
                       'Float64': '8',
                       'CFloat32': '8',
                       'CFloat64': '16'}.get(dataType)

        self.logger.debug('DataType: %s', dataType)

        lineOffset = str(int(pixelOffset) * arrayShape[1])
        contents = self.RawRasterBandSource.substitute(
            XSize=arrayShape[1],
            YSize=arrayShape[0],
            DataType=dataType,
            BandNum=1,
            SrcFileName=binaryFile,
            PixelOffset=pixelOffset,
            LineOffset=lineOffset)
        #write XML contents to
        self.write_xml(contents)

    def read_xml(self, inFileName=None):
        '''Read XML content of the VRT-file

        Parameters
        -----------
        inFileName : string, optional
            Name of the file to read XML from. self.fileName by default

        Returns
        --------
        string : XMl Content which is read from the VSI file

        '''
        # if no input file given, flush dataset content into VRT-file
        if inFileName is None:
            inFileName = str(self.fileName)
            self.dataset.FlushCache()

        #read from the vsi-file
        # open
        vsiFile = gdal.VSIFOpenL(inFileName, 'r')
        # get file size
        gdal.VSIFSeekL(vsiFile, 0, 2)
        vsiFileSize = gdal.VSIFTellL(vsiFile)
        # fseek to start again
        gdal.VSIFSeekL(vsiFile, 0, 0)
        # read
        vsiFileContent = gdal.VSIFReadL(vsiFileSize, 1, vsiFile)
        gdal.VSIFCloseL(vsiFile)
        return vsiFileContent

    def write_xml(self, vsiFileContent=None):
        '''Write XML content into a VRT dataset

        Parameters
        -----------
        vsiFileContent: string, optional
            XML Content of the VSI file to write

        Modifies
        ---------
        self.dataset
            If XML content was written, self.dataset is re-opened

        '''
        #write to the vsi-file

        vsiFile = gdal.VSIFOpenL(self.fileName, 'w')
        gdal.VSIFWriteL(vsiFileContent,
                        len(vsiFileContent), 1, vsiFile)
        gdal.VSIFCloseL(vsiFile)
        # re-open self.dataset with new content
        self.dataset = gdal.Open(self.fileName)

    def export(self, fileName):
        '''Export VRT file as XML into given <fileName>'''
        self.vrtDriver.CreateCopy(fileName, self.dataset)

    def copy(self):
        '''Creates full copy of VRT dataset'''
        try:
            # deep copy (everything including bands)
            vrt = VRT(vrtDataset=self.dataset,
                      geolocationArray=self.geolocationArray)
        except:
            # shallow copy (only geometadata)
            vrt = VRT(gdalDataset=self.dataset,
                      geolocationArray=self.geolocationArray)

        if 'subVRTs' in dir(self):
            vrt.subVRTs = self.subVRTs

        # iterative copy of self.vrt
        if self.vrt is not None:
            vrt.vrt = self.vrt.copy()
            vrtXML = vrt.read_xml()
            vrtXML = vrtXML.replace(os.path.split(self.vrt.fileName)[1],
                                    os.path.split(vrt.vrt.fileName)[1])
            vrt.write_xml(vrtXML)

        return vrt

    def add_geolocationArray(self, geolocationArray=None):
        ''' Add GEOLOCATION ARRAY to the VRT

        Parameters
        -----------
        geolocationArray: GeolocationArray object

        Modifes
        --------
        Add geolocationArray to self
        Sets GEOLOCATION ARRAY metadata

        '''
        if geolocationArray is None:
            geolocationArray = GeolocationArray()
        self.geolocationArray = geolocationArray

        # add GEOLOCATION ARRAY metadata  if geolocationArray is not empty
        if len(geolocationArray.d) > 0:
            self.dataset.SetMetadata(geolocationArray.d, 'GEOLOCATION')

    def remove_geolocationArray(self):
        ''' Remove GEOLOCATION ARRAY from the VRT

        Modifes
        --------
        Set self.geolocationArray to None
        Sets GEOLOCATION ARRAY metadata to ''

        '''
        self.geolocationArray.d = {}

        # add GEOLOCATION ARRAY metadata (empty if geolocationArray is empty)
        self.dataset.SetMetadata('', 'GEOLOCATION')

    def get_resized_vrt(self, xSize, ySize, use_geolocationArray=False,
                        use_gcps=False, use_geotransform=False,
                        eResampleAlg=1, **kwargs):

        ''' Resize VRT

        Create Warped VRT with modidied RasterXSize, RasterYSize, GeoTransform

        Parameters
        -----------
        xSize, ySize : int
            new size of the VRT object
        eResampleAlg : GDALResampleAlg
            see also gdal.AutoCreateWarpedVRT

        Returns
        --------
        VRT object : Resized VRT object

        '''
        # modify GeoTransform: set resolution from new X/Y size
        geoTransform = (0,
                        float(self.dataset.RasterXSize) / float(xSize),
                        0,
                        self.dataset.RasterYSize,
                        0,
                        - float(self.dataset.RasterYSize) / float(ySize))

        # update size and GeoTranform in XML of the warped VRT object
        warpedVRT = self.get_warped_vrt(xSize=xSize, ySize=ySize,
                                        geoTransform=geoTransform,
                                        use_geolocationArray=use_geolocationArray,
                                        use_gcps=use_gcps,
                                        use_geotransform=use_geotransform,
                                        eResampleAlg=eResampleAlg)

        # set metadata
        warpedVRT.dataset.SetMetadata(self.dataset.GetMetadata_Dict())

        # add source VRT (self) to the warpedVRT
        # in order not to loose RAW file from self
        warpedVRT.srcVRT = self

        return warpedVRT

    def _remove_geotransform(self):
        '''Remove GeoTransfomr from VRT Object

        Modifies
        ---------
        The tag <GeoTransform> is revoved from the VRT-file

        '''
        # read XML content from VRT
        tmpVRTXML = self.read_xml()
        # find and remove GeoTransform
        node0 = Node.create(tmpVRTXML)
        node1 = node0.delNode('GeoTransform')
        # Write the modified elemements back into temporary VRT
        self.write_xml(str(node0.rawxml()))

    def _add_gcp_metadata(self, bottomup=True):
        '''Add GCPs to metadata (required e.g. by Nansat.export())

        Creates string representation of GCPs line/pixel/X/Y
        Adds these string to metadata

        Modifies
        ---------
        Add self.vrd.dataset.Metadata

        '''
        gcpNames = ['GCPPixel', 'GCPLine', 'GCPX', 'GCPY']
        gcps = self.dataset.GetGCPs()
        srs = self.dataset.GetGCPProjection()
        chunkLength = 5000

        # exit if no GCPs
        if len(gcps) == 0:
            return

        # add GCP Projection
        self.dataset.SetMetadataItem('NANSAT_GCPProjection',
                                     srs.replace(',',  '|').replace('"', '&'))

        # make empty strings
        gspStrings = ['', '', '', '']

        column = 0
        for gcp in gcps:
            if gcps[0].GCPLine == gcp.GCPLine:
                column += 1
            else:
                break

        # change the shape of gcps. (from 1D to 2D)
        row = len(gcps) / column
        gcps = list(gcps)
        gcps = zip(*[iter(gcps)]*column)

        # fill string with values
        for iRow in range(row):
            for jColumn in range(column):
                gspStrings[0] = '%s%05d| ' % (gspStrings[0],
                                              int(gcps[iRow][jColumn].GCPPixel))
                gspStrings[1] = '%s%05d| ' % (gspStrings[1],
                                              int(gcps[iRow][jColumn].GCPLine))
                # if bottomup is True (=image is filpped), gcps are flipped
                if bottomup:
                    gspStrings[2] = '%s%012.8f| ' % (gspStrings[2], gcps[row-iRow-1][jColumn].GCPX)
                    gspStrings[3] = '%s%012.8f| ' % (gspStrings[3], gcps[row-iRow-1][jColumn].GCPY)
                else:
                    gspStrings[2] = '%s%012.8f| ' % (gspStrings[2], gcps[iRow][jColumn].GCPX)
                    gspStrings[3] = '%s%012.8f| ' % (gspStrings[3], gcps[iRow][jColumn].GCPY)

        for i, gspString in enumerate(gspStrings):
            #split string into chunks
            numberOfChunks = int(float(len(gspString)) / chunkLength)
            chunki = 0
            for chunki in range(0, numberOfChunks + 1):
                chunk = gspString[(chunki * chunkLength):
                                  min(((chunki + 1) * chunkLength),
                                      len(gspString))]
                # add chunk to metadata
                self.dataset.SetMetadataItem('NANSAT_%s_%03d'
                                             % (gcpNames[i], chunki),
                                             chunk)

    def get_warped_vrt(self, dstSRS=None, eResampleAlg=0,
                       xSize=0, ySize=0, blockSize=None,
                       geoTransform=None, WorkingDataType=None,
                       tps=False, use_geolocationArray=True,
                       use_gcps=True, use_geotransform=True,
                       dstGCPs=[], dstGeolocationArray=None):

        ''' Create VRT object with WarpedVRT

        Modifies the input VRT according to the input options
        Creates simple WarpedVRT with AutoCreateWarpedVRT
        Modifies the WarpedVRT according to the input options

        The function tries to use geolocation array by default;
        if not present (or canceled) tries to use GCPs;
        if not present (or canceled) tries to use GeoTransform
        (either from input dataset or calculates a new one with dx=1,dy=-1).
        Three switches (use_geolocationArray, use_gcps, use_geotransform)
        allow to select which method to apply for warping. E.g.:
        # #1: srcVRT has GeolocationArray, geolocation array is used
        warpedVRT = srcVRT.get_warped_vrt(dstSRS, xSize, ySize,
                                             geoTransform)
        # #2: srcVRT has GeolocationArray, geolocation array is not used,
        # either GCPs (if present) or GeoTransform is used
        warpedVRT = srcVRT.get_warped_vrt(dstSRS, xSize, ySize,
                                             geoTransform,
                                             use_geolocationArray=False)
        # #3: srcVRT has GeolocationArray or GCPs, geolocation array is
        # not used, and GCPs are not used either.
        # Only input GeoTranform is used
        warpedVRT = srcVRT.get_warped_vrt(dstSRS, xSize, ySize,
                                             geoTransform,
                                             use_geolocationArray=False,
                                             use_gcps=False)

        # #4: srcVRT has whatever georeference, geolocation array is not used,
        # GCPs are not used, GeoTransform is not used either.
        # Artificial GeoTranform is calculated: (0, 1, 0, srcVRT.xSize, -1)
        # Warping becomes pure affine resize
        warpedVRT = srcVRT.get_warped_vrt(dstSRS, xSize, ySize,
                                             geoTransform,
                                             use_geolocationArray=False,
                                             use_gcps=False.,
                                             use_geotransform=false)

        If destination image has GCPs (provided in <dstGCPs>): fake GCPs for
        referencing line/piex of SRC image and X/Y of DST image are created
        and added to the SRC image. After warping dstGCPs are added to
        the WarpedVRT

        If destination image has geolocation array (provided in
        <dstGeolocationArray>):this geolocation array is added to the WarpedVRT


        Parameters
        -----------
        dstSRS : string
            WKT of the destination projection
        eResampleAlg : int (GDALResampleAlg)
            0 : NearestNeighbour,
            1 : Bilinear,
            2 : Cubic,
            3 : CubicSpline,
            4 : Lancoz
        xSize, ySize : int
            width and height of the destination rasetr
        geoTransform : tuple with 6 floats
            destination GDALGeoTransfrom
        dstGCPs : list with GDAL GCPs
            GCPs of the destination image
        dstGeolocationArray : GeolocationArray object
            Geolocation array of the destination object
        use_geolocationArray : Boolean (True)
            Use geolocation array in input dataset (if present) for warping
        use_gcps : Boolean (True)
            Use GCPs in input dataset (if present) for warping
        use_geotransform : Boolean (True)
            Use GeoTransform in input dataset for warping or make artificial
            GeoTransform : (0, 1, 0, srcVRT.xSize, -1)

        Returns
        --------
        warpedVRT : VRT object with WarpedVRT

        '''
        # VRT to be warped
        srcVRT = self.copy()

        # srs to be used in AutoCreateWarpedVRT
        acwvSRS = dstSRS

        # if destination GCPs are given: create and add fake GCPs to src
        if len(dstGCPs) > 0 and use_gcps:
            fakeGCPs = srcVRT._create_fake_gcps(dstGCPs)
            srcVRT.dataset.SetGCPs(fakeGCPs['gcps'], fakeGCPs['srs'])
            # don't use geolocation array
            use_geolocationArray = False
            acwvSRS = None

        # prepare VRT.dataset for warping.
        # Select if GEOLOCATION Array,
        # or GCPs, or GeoTransform from the original
        # dataset are used
        if len(self.geolocationArray.d) > 0 and use_geolocationArray:
            # use GEOLOCATION ARRAY by default
            # (remove GCP and GeoTransform)
            srcVRT.dataset.SetGCPs([], '')
            srcVRT._remove_geotransform()
        elif len(srcVRT.dataset.GetGCPs()) > 0 and use_gcps:
            # fallback to GCPs
            # (remove GeolocationArray and GeoTransform)
            srcVRT.dataset.SetMetadata('', 'GEOLOCATION')
            srcVRT._remove_geotransform()
        elif use_geotransform:
            # fallback to GeoTransform in input VRT
            # (remove GeolocationArray and GCP)
            srcVRT.dataset.SetMetadata('', 'GEOLOCATION')
            srcVRT.dataset.SetGCPs([], '')
        else:
            # fallback to simplest GeoTransform
            # (remove GeolocationArray and GCP and replace GeoTransform)
            srcVRT.dataset.SetMetadata('', 'GEOLOCATION')
            srcVRT.dataset.SetGCPs([], '')
            srcVRT.dataset.SetGeoTransform((0, 1, 0,
                                            srcVRT.dataset.RasterYSize, 0, -1))
        # create Warped VRT GDAL Dataset
        self.logger.debug('Run AutoCreateWarpedVRT...')
        warpedVRT = gdal.AutoCreateWarpedVRT(srcVRT.dataset, None,
                                             acwvSRS, eResampleAlg)
        # TODO: implement the below option for proper handling of
        # stereo projections
        # warpedVRT = gdal.AutoCreateWarpedVRT(srcVRT.dataset, '',
        #                                      dstSRS, eResampleAlg)

        # check if Warped VRT was created
        if warpedVRT is None:
            raise AttributeError('Cannot create warpedVRT!')

        # create VRT object from Warped VRT GDAL Dataset
        self.logger.debug('create VRT object from Warped VRT GDAL Dataset')
        warpedVRT = VRT(vrtDataset=warpedVRT)

        # set x/y size, geoTransform, blockSize
        self.logger.debug('set x/y size, geoTransform, blockSize')

        # Modify rasterXsize, rasterYsize and geotranforms in the warped VRT
        warpedXML = warpedVRT.read_xml()
        node0 = Node.create(warpedXML)

        if xSize > 0:
            node0.replaceAttribute('rasterXSize', str(xSize))
        if ySize > 0:
            node0.replaceAttribute('rasterYSize', str(ySize))

        if geoTransform is not None:
            invGeotransform = gdal.InvGeoTransform(geoTransform)
            # convert proper string style and set to the GeoTransform element
            node0.node('GeoTransform').value = str(geoTransform).strip('()')
            node0.node('DstGeoTransform').value = str(geoTransform).strip('()')
            node0.node('DstInvGeoTransform').value = (
                str(invGeotransform[1]).strip('()'))

            if node0.node('SrcGeoLocTransformer'):
                node0.node('BlockXSize').value = str(xSize)
                node0.node('BlockYSize').value = str(ySize)

            if blockSize is not None:
                node0.node('BlockXSize').value = str(blockSize)
                node0.node('BlockYSize').value = str(blockSize)

            if WorkingDataType is not None:
                node0.node('WorkingDataType').value = WorkingDataType

        """
        # TODO: test thoroughly and implement later
        if srcSRS is not None and dstSRS is not None:
            rt = self.ReprojectTransformer.substitute(SourceSRS=None,
                                                      TargetSRS=None)
            print 'rt', rt
            rtNode = Node.create(rt)
            print 'rtNode.xml()', rtNode.xml()
            giptNode = node0.node('GenImgProjTransformer')
            print 'giptNode', giptNode
            giptNode += rtNode
            print 'node0.xml()', node0.xml()
        """
        # overwrite XML of the warped VRT file with uprated size and geotranform
        warpedVRT.write_xml(str(node0.rawxml()))

        # apply thin-spline-transformation option
        if use_gcps and tps:
            tmpVRTXML = warpedVRT.read_xml()
            tmpVRTXML = tmpVRTXML.replace('GCPTransformer', 'TPSTransformer')
            warpedVRT.write_xml(tmpVRTXML)
        """
        # TODO: implement the below option for proper handling stereo
        # projections over the pole get source projection from GCPs or
        # from dataset (TODO: or from GeolocationArray)
        if len(srcVRT.dataset.GetGCPs()) == 0:
            srcSRS = srcVRT.dataset.GetProjection()
        else:
            srcSRS = srcVRT.dataset.GetGCPProjection()
        # modify the VRT XML file
        """

        # if given, add dst GCPs
        self.logger.debug('if given, add dst GCPs')
        if len(dstGCPs) > 0:
            warpedVRT.dataset.SetGCPs(dstGCPs, dstSRS)
            warpedVRT._remove_geotransform()
            warpedVRT.dataset.SetProjection('')

        # if given, add dst GeolocationArray
        self.logger.debug('# if given, add dst GeolocationArray')
        if dstGeolocationArray is not None:
            warpedVRT._remove_geotransform()
            warpedVRT.add_geolocationArray(dstGeolocationArray)
            warpedVRT.dataset.SetProjection('')

        # Copy self into self.vrt
        warpedVRT.vrt = self.copy()

        # replace the reference from srcVRT to self
        self.logger.debug('replace the reference from srcVRT to self')
        rawFileName = str(os.path.basename(warpedVRT.vrt.fileName))
        warpedXML = str(warpedVRT.read_xml())
        node0 = Node.create(warpedXML)
        node1 = node0.node('GDALWarpOptions')
        node1.node('SourceDataset').value = '/vsimem/' + rawFileName
        warpedVRT.write_xml(str(node0.rawxml()))

        return warpedVRT

    def _create_fake_gcps(self, gcps):
        '''Create GCPs with reference self.pixel/line ==> dst.pixel/line

        GCPs from a destination image (dstGCP) are converted to a gcp of source
        image (srcGCP) this way:

        srcGCPPixel = srcPixel
        srcGCPLine = srcLine
        srcGCPX = dstGCPPixel = f(srcSRS, dstGCPX, dstGCPY)
        srcGCPY = dstGCPLine = f(srcSRS, dstGCPX, dstGCPY)

        Parameters
        -----------
        gcps : list
            GDAL GCPs

        Returns
        --------
        gcps : dict
            {'gcps': list with GDAL GCPs, 'srs': fake stereo WKT}

        '''
        # get source SRS (either Projection or GCPProjection)
        srcWKT = self.dataset.GetProjection()
        if srcWKT == '':
            srcWKT = self.dataset.GetGCPProjection()

        # the transformer converts lat/lon to pixel/line of SRC image
        srcTransformer = gdal.Transformer(self.dataset, None,
                                          ['SRC_SRS=' + srcWKT,
                                           'DST_SRS=' +
                                           latlongSRS.ExportToWkt()])

        # create 'fake' GCPs
        fakeGCPs = []
        for g in gcps:
            # transform DST lat/lon to SRC pixel/line
            succ, point = srcTransformer.TransformPoint(1, g.GCPX, g.GCPY)
            srcPixel = point[0]
            srcLine = point[1]

            # swap coordinates in GCPs:
            # pix1/line1 -> lat/lon  =>=>  pix2/line2 -> pix1/line1
            fakeGCPs.append(gdal.GCP(g.GCPPixel, g.GCPLine,
                                     0, srcPixel, srcLine))

        # create 'fake' STEREO projection for 'fake' GCPs of SRC image
        srsString = ('+proj=stere +lon_0=0 +lat_0=0 +k=1 '
                     '+ellps=WGS84 +datum=WGS84 +no_defs ')
        stereoSRS = osr.SpatialReference()
        stereoSRS.ImportFromProj4(srsString)
        stereoSRSWKT = stereoSRS.ExportToWkt()

        return {'gcps': fakeGCPs, 'srs': stereoSRSWKT}

    def _latlon2gcps(self, lat, lon, numOfGCPs=100):
        ''' Create list of GCPs from given grids of latitude and longitude

        take <numOfGCPs> regular pixels from inpt <lat> and <lon> grids
        Create GCPs from these pixels
        Create latlong GCPs projection

        Parameters
        -----------
        lat : Numpy grid
            array of latitudes
        lon : Numpy grid
            array of longitudes (should be the same size as lat)
        numOfGCPs : int, optional, default = 100
            number of GCPs to create

        Returns
        --------
        gcsp : List with GDAL GCPs

        '''
        # estimate step of GCPs
        gcpSize = np.sqrt(numOfGCPs)
        step0 = max(1, int(float(lat.shape[0]) / gcpSize))
        step1 = max(1, int(float(lat.shape[1]) / gcpSize))
        self.logger.debug('gcpCount: %d %d %f %d %d',
                          lat.shape[0], lat.shape[1], gcpSize, step0, step1)

        # generate list of GCPs
        gcps = []
        k = 0
        for i0 in range(0, lat.shape[0], step0):
            for i1 in range(0, lat.shape[1], step1):
                # create GCP with X,Y,pixel,line from lat/lon matrices
                gcp = gdal.GCP(float(lon[i0, i1]),
                               float(lat[i0, i1]),
                               0, i1, i0)
                self.logger.debug('%d %d %d %f %f',
                                  k, gcp.GCPPixel, gcp.GCPLine,
                                  gcp.GCPX, gcp.GCPY)
                gcps.append(gcp)
                k += 1

        return gcps

    def convert_GeolocationArray2GPCs(self, stepX=1, stepY=1):
        ''' Converting geolocation arrays to GCPs, and deleting the former

        When the geolocation arrays are much smaller than the raster bands,
        warping quality is very bad. This function is a temporary solution
        until (eventually) the problem with geolocation interpolation
        is solved:
        http://trac.osgeo.org/gdal/ticket/4907

        Parameters
        -----------
        stepX : int, optional (default 1)
        stepY : int, optional (default 1)
            If density of GCPs is too high, warping speed increases
            dramatically when using -tps (switch to gdalwarp).
            stepX and stepY can be adjusted to reduce density of GCPs
            (always keeping the ones around boundaries)

        Modifies
        ---------
        self.GCPs are added
        self.geolocationArray is removed

        '''
        geolocArray = self.dataset.GetMetadata('GEOLOCATION')
        x = self.geolocationArray.xVRT.dataset.GetRasterBand(2).ReadAsArray()
        y = self.geolocationArray.xVRT.dataset.GetRasterBand(1).ReadAsArray()
        numy, numx = x.shape
        PIXEL_OFFSET = int(geolocArray['PIXEL_OFFSET'])
        PIXEL_STEP = int(geolocArray['PIXEL_STEP'])
        LINE_OFFSET = int(geolocArray['LINE_OFFSET'])
        LINE_STEP = int(geolocArray['LINE_STEP'])
        pixels = np.linspace(PIXEL_OFFSET, PIXEL_OFFSET + (numx - 1) *
                             PIXEL_STEP, numx)
        lines = np.linspace(LINE_OFFSET, LINE_OFFSET + (numy - 1) *
                            LINE_STEP, numy)
        # Make GCPs
        GCPs = []
        # Subsample (if requested), but use linspace to
        # make sure endpoints are ntained
        for p in np.around(np.linspace(0, len(pixels) - 1, numx / stepX)):
            for l in np.around(np.linspace(0, len(lines) - 1, numy / stepY)):
                g = gdal.GCP(float(x[l, p]), float(y[l, p]), 0,
                             pixels[p], lines[l])
                GCPs.append(g)
        # Insert GCPs
        self.dataset.SetGCPs(GCPs, geolocArray['SRS'])
        # Delete geolocation array
        self.add_geolocationArray()

    def copyproj(self, fileName):
        ''' Copy geoloctation data from given VRT to a figure file

        Useful for adding geolocation information to figure
        files produced e.g. by Figure class, which contain no geolocation.
        Analogue to utility gdalcopyproj.py.

        Parameters
        -----------
        fileName : string
            Name of file to which the geolocation data shall be written

        '''
        figDataset = gdal.Open(fileName, gdal.GA_Update)
        figDataset.SetGeoTransform(self.dataset.GetGeoTransform())
        figDataset.SetProjection(self.dataset.GetProjection())
        gcps = self.dataset.GetGCPs()
        if len(gcps) != 0:
            figDataset.SetGCPs(gcps, self.dataset.GetGCPProjection())
        figDataset = None  # Close and write output file

    def delete_band(self, bandNum):
        ''' Delete a band from the given VRT

        Parameters
        ----------
        bandNum : int
            band number

        '''
        node0 = Node.create(self.read_xml())
        node0.delNode('VRTRasterBand', options={'band': bandNum})
        self.write_xml(str(node0.rawxml()))

    def delete_bands(self, bandNums):
        ''' Delete bands

        Parameters
        ----------
        bandNums : list
            elements are int

        '''
        bandNums.sort()
        bandNums.reverse()
        for iBand in bandNums:
            self.delete_band(iBand)

    def set_subsetMask(self, maskDs, xOff, yOff, dstXSize, dstYSize):
        ''' Add maskband and modify xml to proper size

        Parameters
        ----------
        maskDs : dataset
            gdal dataset (mask)
        xOff, yOff : int
            offset of the subset based on the underlying dataset
        dstXSize, dstYSize : int
            size of the subset data

        '''
        # create empty maskband
        self.dataset.CreateMaskBand(gdal.GMF_PER_DATASET)
        self.dataset = self.vrtDriver.CreateCopy(self.fileName, self.dataset)

        # get source bandsize
        srcXSize = self.dataset.RasterXSize
        srcYSize = self.dataset.RasterYSize

        # read xml and create the node
        XML = self.read_xml()
        node0 = Node.create(XML)

        # replace the rastersize to the masked raster size
        node0.replaceAttribute('rasterXSize', str(dstXSize))
        node0.replaceAttribute('rasterYSize', str(dstYSize))

        # replace source band data to masked band data
        for iNode in node0.nodeList('VRTRasterBand'):
            node1 = iNode.node('ComplexSource').node('SrcRect')
            node1.replaceAttribute('xOff', str(xOff))
            node1.replaceAttribute('yOff', str(yOff))
            node1.replaceAttribute('xSize', str(dstXSize))
            node1.replaceAttribute('ySize', str(dstYSize))
            node1 = iNode.node('ComplexSource').node('DstRect')
            node1.replaceAttribute('xSize', str(dstXSize))
            node1.replaceAttribute('ySize', str(dstYSize))

        # create contents for mask band
        contents = self.ComplexSource.substitute(
            SourceType='SimpleSource',
            Dataset=maskDs.GetDescription(),
            SourceBand='mask,1',
            NODATA='',
            ScaleOffset='',
            ScaleRatio='',
            LUT='',
            srcXSize=srcXSize,
            srcYSize=srcYSize,
            dstXSize=dstXSize,
            dstYSize=dstYSize)

        # add mask band contents to xml
        contents = node0.node('MaskBand').node('VRTRasterBand').insert(contents)
        node0.node('MaskBand').delNode('VRTRasterBand')
        contents = node0.insert(contents, 'MaskBand')

        # write contents
        self.write_xml(contents)

    def get_shifted_vrt(self, shiftDegree):
        ''' Roll data in bands westwards or eastwards

        Create shiftVRT which references self. Modify georeference
        of shiftVRT to account for the roll. Add as many bands as in self
        but for each band create two complex sources: for western
        and eastern parts. Keep self in shiftVRT.vrt

        Parameters
        ----------
        shiftDegree : float
            rolling angle, how far east/west to roll

        Returns
        -------
        shiftVRT : VRT object with rolled bands

        '''
        # Copy self into self.vrt
        shiftVRT = VRT(gdalDataset=self.dataset)
        shiftVRT.vrt = self.copy()

        if shiftDegree < 0:
            shiftDegree += 360.0

        geoTransform = shiftVRT.vrt.dataset.GetGeoTransform()
        shiftPixel = int(shiftDegree / float(geoTransform[1]))
        geoTransform = list(geoTransform)
        geoTransform[0] = round(geoTransform[0] + shiftDegree, 3)
        newEastBorder = geoTransform[0] + (geoTransform[1] *
                                           shiftVRT.dataset.RasterXSize)
        if newEastBorder > 360.0:
            geoTransform[0] -= 360.0
        shiftVRT.dataset.SetGeoTransform(tuple(geoTransform))

        # Add bands to self
        for iBand in range(shiftVRT.vrt.dataset.RasterCount):
            src = {'SourceFilename': shiftVRT.vrt.fileName,
                   'SourceBand': iBand + 1}
            dst = shiftVRT.vrt.dataset.GetRasterBand(iBand+1).GetMetadata()
            shiftVRT._create_band(src, dst)

        # read xml and create the node
        XML = shiftVRT.read_xml()
        node0 = Node.create(XML)

        # divide into two bands and switch the bands
        for i in range(len(node0.nodeList('VRTRasterBand'))):
            # create i-th 'VRTRasterBand' node
            node1 = node0.node('VRTRasterBand', i)
            # modify the 1st band
            shiftStr = str(shiftPixel)
            sizeStr = str(shiftVRT.vrt.dataset.RasterXSize - shiftPixel)
            node1.node('ComplexSource').node('DstRect').replaceAttribute('xOff', shiftStr)
            node1.node('ComplexSource').node('DstRect').replaceAttribute('xSize', sizeStr)
            node1.node('ComplexSource').node('SrcRect').replaceAttribute('xSize', sizeStr)

            # add the 2nd band
            xmlSource = node1.xml()
            dom = xdm.parseString(xmlSource)
            cloneNode = Node.create(dom).node('ComplexSource')
            cloneNode.node('SrcRect').replaceAttribute('xOff', sizeStr)
            cloneNode.node('DstRect').replaceAttribute('xOff', str(0))
            cloneNode.node('SrcRect').replaceAttribute('xSize', shiftStr)
            cloneNode.node('DstRect').replaceAttribute('xSize', shiftStr)

            contents = node0.insert(cloneNode.xml(), 'VRTRasterBand', i)
            # overwrite the modified contents and create a new node
            dom = xdm.parseString(contents)
            node0 = Node.create(dom)

        # write down XML contents
        shiftVRT.write_xml(str(node0.rawxml()))

        return shiftVRT

    def get_sub_vrt(self, steps=1):
        '''Return sub-VRT from given depth

        Iteratively copy self.vrt into self until
        self.vrt is None or steps == 0

        Parameters
        -----------
        steps : int
            How many sub VRTs to restore

        Returns
        -------
        self : if no deeper VRTs found
        self.vrt : if deeper VRTs are found

        Modifies
        --------
        self
        self.vrt

        '''

        # check if self is the last valid (deepest) VRT
        if self.vrt is None:
            return self

        # check if required depth of restoration is met
        if steps == 0:
            return self

        # decrease the depth of restoration
        steps -= 1

        # return restored sub-VRT
        return self.vrt.get_sub_vrt(steps)

    def __repr__(self):
        strOut = os.path.split(self.fileName)[1]
        if self.vrt is not None:
            strOut += '=>%s' % self.vrt.__repr__()
        return strOut

    def get_super_vrt(self):
        '''Create vrt with subVRT

        copy of self in vrt.vrt and change references from vrt to vrt.vrt

        '''

        # create new self
        superVRT = VRT(gdalDataset=self.dataset)
        superVRT.vrt = self.copy()

        # Add bands to newSelf
        for iBand in range(superVRT.vrt.dataset.RasterCount):
            src = {'SourceFilename': superVRT.vrt.fileName,
                   'SourceBand': iBand + 1}
            dst = superVRT.vrt.dataset.GetRasterBand(iBand + 1).GetMetadata()
            # remove PixelFunctionType from metadata to prevent its application 
            if 'PixelFunctionType' in dst:
                dst.pop('PixelFunctionType')
            superVRT._create_band(src, dst)
        superVRT.dataset.FlushCache()

        return superVRT

    def get_subsampled_vrt(self, newRasterXSize, newRasterYSize, factor, eResampleAlg):
        '''Create VRT and replace step in the source'''

        subsamVRT = self.get_super_vrt()

        # Get XML content from VRT-file
        vrtXML = subsamVRT.read_xml()
        node0 = Node.create(vrtXML)

        # replace rasterXSize in <VRTDataset>
        node0.replaceAttribute('rasterXSize', str(newRasterXSize))
        node0.replaceAttribute('rasterYSize', str(newRasterYSize))

        rasterYSize = subsamVRT.vrt.dataset.RasterYSize
        rasterXSize = subsamVRT.vrt.dataset.RasterXSize

        # replace xSize in <DstRect> of each source
        for iNode1 in node0.nodeList('VRTRasterBand'):
            for sourceName in ['ComplexSource', 'SimpleSource']:
                for iNode2 in iNode1.nodeList(sourceName):
                    iNodeDstRect = iNode2.node('DstRect')
                    iNodeDstRect.replaceAttribute('xSize',
                                                  str(newRasterXSize))
                    iNodeDstRect.replaceAttribute('ySize',
                                                  str(newRasterYSize))
            # if method=-1, overwrite 'ComplexSource' to 'AveragedSource'
            if eResampleAlg == -1:
                iNode1.replaceTag('ComplexSource', 'AveragedSource')
                iNode1.replaceTag('SimpleSource', 'AveragedSource')

        # Write the modified elemements into VRT
<<<<<<< HEAD
        subsamVRT.write_xml(str(node0.rawxml()))

        return subsamVRT
=======
        subsamVRT.write_xml(str(node0.rawxml()))        
        
        return subsamVRT

    def transform_points(self, colVector, rowVector, DstToSrc=0):
        '''Transform given lists of X,Y coordinates into lat/lon

        Parameters
        -----------
        colVector : lists
            X and Y coordinates with any coordinate system
        DstToSrc : 0 or 1
            1 for inverse transformation, 0 for forward transformation.

        Returns
        --------
        lonVector, latVector : lists
            X and Y coordinates in degree of lat/lon

        '''
        # get source SRS (either Projection or GCPProjection)
        srcWKT = self.get_projection()

        # prepare target WKT (pure lat/lon)
        dstWKT = latlongSRS.ExportToWkt()

        # create transformer
        transformer = gdal.Transformer(self.dataset, None,
                                       ['SRC_SRS=' + srcWKT,
                                        'DST_SRS=' + dstWKT])
                                        #,'METHOD=GCP_TPS'])

        # use the transformer to convert pixel/line into lat/lon
        latVector = []
        lonVector = []
        for pixel, line in zip(colVector, rowVector):
            try:
                succ, point = transformer.TransformPoint(DstToSrc, pixel, line)
                lonVector.append(point[0])
                latVector.append(point[1])
            except:
                lonVector.append(np.nan)
                latVector.append(np.nan)

        return lonVector, latVector

    def get_projection(self):
        '''Get projection form self.dataset

        Get projection from GetProjection() or GetGCPProjection().
        If both are empty, raise error

        Return
        -------
        projection : projection or GCPprojection

        Raises
        -------
        ProjectionError : occurrs when the projection is empty.

        '''
        #get projection or GCPProjection
        projection = self.dataset.GetProjection()
        if projection == '':
            projection = self.dataset.GetGCPProjection()

        #test projection
        if projection == '':
            raise ProjectionError('Empty projection in input dataset!')

        return projection
>>>>>>> 9c35a80c
<|MERGE_RESOLUTION|>--- conflicted
+++ resolved
@@ -1622,13 +1622,8 @@
                 iNode1.replaceTag('SimpleSource', 'AveragedSource')
 
         # Write the modified elemements into VRT
-<<<<<<< HEAD
         subsamVRT.write_xml(str(node0.rawxml()))
 
-        return subsamVRT
-=======
-        subsamVRT.write_xml(str(node0.rawxml()))        
-        
         return subsamVRT
 
     def transform_points(self, colVector, rowVector, DstToSrc=0):
@@ -1697,5 +1692,4 @@
         if projection == '':
             raise ProjectionError('Empty projection in input dataset!')
 
-        return projection
->>>>>>> 9c35a80c
+        return projection