--- conflicted
+++ resolved
@@ -6,11 +6,7 @@
 # Modified:     Anton Korosov
 #
 # Created:      18.06.2014
-<<<<<<< HEAD
-# Last modified:03.03.2015 16:34
-=======
 # Last modified:13.04.2015 15:17
->>>>>>> 464bae08
 # Copyright:    (c) NERSC
 # Licence:      This file is part of NANSAT. You can redistribute it or modify
 #               under the terms of GNU General Public License, v.3
@@ -62,10 +58,12 @@
 
     @classmethod
     def setup_class(cls):
+        ''' Download testing data '''
         cls.testData = DataForTestingMappers()
         cls.testData.download_all_test_data()
 
     def test_mappers(self):
+        ''' Run similar tests for all mappers '''
         for mapper in self.testData.mapperData:
             mFiles_kwargs = self.testData.mapperData[mapper]
             for f, kwa in mFiles_kwargs:
@@ -85,7 +83,7 @@
 
 
     def open_with_nansat(self, file, mapper=None, kwargs=None):
-        ''' Perform call to Nansat and check that it returns a Nansat object '''
+        ''' Should open file with Nansat with or without mapper '''
         if not kwargs:
             kwargs = {}
         if mapper:
@@ -95,7 +93,7 @@
         assert type(n) == Nansat
 
     def exist_intensity_band(self, mapperFile, mapperName, kwargs=None):
-        ''' test if intensity bands exist for complex data '''
+        ''' intensity bands should exist for complex data '''
         if not kwargs:
             kwargs = {}
         n = Nansat(mapperFile, mapperName=mapperName, **kwargs)
@@ -114,16 +112,19 @@
 class TestRadarsat(object):
 
     def test_all_rs2_files(self):
+        ''' Run tests for all Radarsat2 data '''
         testData = DataForTestingMappers()
         testData.download_all_test_data()
-        for rsfile in testData.mapperData['radarsat2']:
+        for rsfile, kwargs in testData.mapperData['radarsat2']:
             yield self.test_incidence_angle, rsfile
             #yield self.test_export2thredds, rsfile
             yield self.test_export, rsfile
 
     def test_export2thredds(self, rsfile):
+        ''' Should export full file into netcdf for thredds '''
         ncfile = 'test.nc'
         orig = Nansat(rsfile)
+        orig.resize(0.05)
         orig.export2thredds(ncfile, bands = {'incidence_angle': {}})
         copy = Nansat(ncfile)
         inc0 = orig['incidence_angle']
@@ -132,25 +133,25 @@
         os.unlink(ncfile)
 
     def test_export(self, rsfile):
+        ''' Should export full file into netCDF '''
         ncfile = 'test.nc'
         orig = Nansat(rsfile)
+        orig.resize(0.05)
         orig.export(ncfile)
         copy = Nansat(ncfile)
         inc0 = orig['incidence_angle']
         inc1 = copy['incidence_angle']
         np.testing.assert_allclose(inc0, inc1)
         os.unlink(ncfile)
-        
+
     def test_incidence_angle(self, rsfile):
+        ''' incience angle in the band sould be the same as in metadata '''
         n = Nansat(rsfile)
         inc_min = float(n.get_metadata()['NEAR_RANGE_INCIDENCE_ANGLE'])
         inc_max = float(n.get_metadata()['FAR_RANGE_INCIDENCE_ANGLE'])
         inc = n['incidence_angle']
         assert np.all(np.greater_equal(inc[np.isnan(inc)==False], inc_min))
         assert np.all(np.less_equal(inc[np.isnan(inc)==False], inc_max))
-
-    #def test_export_netcdf(self):
-
 
 ## Test Generator with unittests:
 ## http://stackoverflow.com/questions/32899/how-to-generate-dynamic-parametrized-unit-tests-in-python
