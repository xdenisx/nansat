--- conflicted
+++ resolved
@@ -6,11 +6,7 @@
 # Modified:     Anton Korosov
 #
 # Created:      18.06.2014
-<<<<<<< HEAD
-# Last modified:17.04.2015 15:23
-=======
-# Last modified:17.04.2015 10:23
->>>>>>> 60e3f9ba
+# Last modified:17.04.2015 12:23
 # Copyright:    (c) NERSC
 # Licence:      This file is part of NANSAT. You can redistribute it or modify
 #               under the terms of GNU General Public License, v.3
@@ -89,74 +85,7 @@
         n.logger.error('Mapper %s for %s ' % (mapperName, mapperFile))
         assert type(n) == Nansat
 
-<<<<<<< HEAD
 
-class TestRadarsat(object):
-
-    def test_all_rs2_files(self):
-        ''' Run tests for all Radarsat2 data '''
-        testData = DataForTestingMappers()
-        testData.download_all_test_data()
-        for rsfile in testData.mapperData['radarsat2']:
-            # OBS: do not yield functions that have the word 'test' in
-            # their names - these are run automatically by nose...
-            yield self.incidence_angle, rsfile
-            #yield self.export2thredds, rsfile
-            yield self.export, rsfile
-
-    def export2thredds(self, rsfile):
-        ncfile = 'test.nc'
-        orig = Nansat(rsfile)
-        orig.resize(0.05)
-        orig.export2thredds(ncfile, bands = {'incidence_angle': {}})
-        copy = Nansat(ncfile)
-        inc0 = orig['incidence_angle']
-        inc1 = copy['incidence_angle']
-        np.testing.assert_allclose(inc0, inc1)
-        os.unlink(ncfile)
-
-    def export(self, rsfile):
-        ncfile = 'test.nc'
-        orig = Nansat(rsfile)
-        orig.resize(0.05)
-        orig.export(ncfile)
-        copy = Nansat(ncfile)
-        inc0 = orig['incidence_angle']
-        inc1 = copy['incidence_angle']
-        lon0, lat0 = orig.get_geolocation_grids()
-        lon1, lat1 = copy.get_geolocation_grids()
-        sigma0_0 = orig['sigma0_HH']
-        sigma0_1 = copy['sigma0_HH']
-        np.testing.assert_allclose(inc0, inc1, rtol=1e-3)
-        # Make sure data is not flipped
-        # OBS: tolerance is reduced to test flipping - see other tests
-        # regarding geolocation of exported vs original
-        np.testing.assert_allclose(lon0, lon1, rtol=1e-2)
-        np.testing.assert_allclose(lat0, lat1, rtol=1e-2)
-        np.testing.assert_allclose(sigma0_0, sigma0_1)
-        os.unlink(ncfile)
-
-    def incidence_angle(self, rsfile):
-        n = Nansat(rsfile)
-        inc_min = float(n.get_metadata()['NEAR_RANGE_INCIDENCE_ANGLE'])-0.5
-        inc_max = float(n.get_metadata()['FAR_RANGE_INCIDENCE_ANGLE'])+0.5
-        inc = n['incidence_angle']
-        assert np.all(np.greater_equal(inc[np.isnan(inc)==False], inc_min))
-        assert np.all(np.less_equal(inc[np.isnan(inc)==False], inc_max))
-
-## Test Generator with unittests:
-## http://stackoverflow.com/questions/32899/how-to-generate-dynamic-parametrized-unit-tests-in-python
-#class TestMapper(unittest.TestCase):
-#    def setUp(self):
-#        self.testData = DataForTestingMappers()
-#        self.testData.download_all_test_data()
-#
-#def test_generator():
-#    def test_import(self):
-#
-
-=======
->>>>>>> 60e3f9ba
 if __name__=='__main__':
     #for mapper in nansatMappers:
     #    test_name = 'test_%s'%mapper
