# Name:         envisat.py
# Purpose:      Contains Envisat class definition
# Authors:      Asuka Yamakava, Anton Korosov
# Licence:      This file is part of NANSAT. You can redistribute it or modify
#               under the terms of GNU General Public License, v.3
#               http://www.gnu.org/licenses/gpl-3.0.html
from dateutil.parser import parse
import struct

import numpy as np
import scipy.ndimage

from nansat.vrt import VRT, GeolocationArray
from nansat.tools import gdal, ogr, WrongMapperError


class Envisat(object):
    '''Methods/data shared between Envisat mappers

    This class is needed to read awkward N1 format of ENVISAT
    Mostly it support reading of variables from ADS (additional data sets)
    which are TIE_POINTS_ADS (MERIS) or GEOLOCATION_GRID_ADS (ASAR)
    '''

    # specific name of geolocation and offsets,
    # dataTypes and units of each dataset
    allADSParams = {
        'MER_': {'name': 'DS_NAME="Tie points ADS              "\n',
                 'width': 71,
                 'list': {"latitude":
                          {
                          "offset": 13,
                          "dataType": gdal.GDT_Int32,
                          "units": "(10)^-6 deg"
                          },
                          "longitude":
                          {
                          "offset": 13+284*1,
                          "dataType": gdal.GDT_Int32,
                          "units": "(10)^-6 deg"
                          },
                          "DME altitude":
                          {
                          "offset": 13+284*2,
                          "dataType": gdal.GDT_Int32,
                          "units": "m"
                          },
                          "DME roughness":
                          {
                          "offset": 13+284*3,
                          "dataType": gdal.GDT_UInt32,
                          "units": "m"
                          },
                          "DME latitude corrections":
                          {
                          "offset": 13+284*4,
                          "dataType": gdal.GDT_Int32,
                          "units": "(10)^-6 deg"
                          },
                          "DME longitude corrections":
                          {
                          "offset": 13+284*5,
                          "dataType": gdal.GDT_Int32,
                          "units": "(10)^-6 deg"
                          },
                          "sun zenith angles":
                          {
                          "offset": 13+284*6,
                          "dataType": gdal.GDT_UInt32,
                          "units": "(10)^-6 deg"
                          },
                          "sun azimuth angles":
                          {
                          "offset": 13+284*7,
                          "dataType": gdal.GDT_Int32,
                          "units": "(10)^-6 deg"
                          },
                          "viewing zenith angles":
                          {
                          "offset": 13+284*8,
                          "dataType": gdal.GDT_UInt32,
                          "units": "(10)^-6 deg"
                          },
                          "viewing azimuth angles":
                          {
                          "offset": 13+284*9,
                          "dataType": gdal.GDT_Int32,
                          "units": "(10)^-6 deg"
                          },
                          "zonal winds":
                          {
                          "offset": 13+284*10+142*0,
                          "dataType": gdal.GDT_Int16,
                          "units": "m*s-1"
                          },
                          "meridional winds":
                          {
                          "offset": 13+284*10+142*1,
                          "dataType": gdal.GDT_Int16,
                          "units": "m*s-1"
                          },
                          "mean sea level pressure":
                          {
                          "offset": 13+284*10+142*2,
                          "dataType": gdal.GDT_UInt16,
                          "units": "hPa"
                          },
                          "total ozone":
                          {
                          "offset": 13+284*10+142*3,
                          "dataType": gdal.GDT_UInt16,
                          "units": "DU"
                          },
                          "relative humidity":
                          {
                          "offset": 13+284*10+142*4,
                          "dataType": gdal.GDT_UInt16,
                          "units": "%"
                          }
                          }},
        'ASA_': {'name': 'DS_NAME="GEOLOCATION GRID ADS        "\n',
                 'width': 11,
                 'list': {"num_lines":
                          {
                          "offset": 13,
                          "dataType": gdal.GDT_Int16,
                          "units": ""
                          },
                          "first_line_samp_numbers":
                          {
                          "offset": 25+11*4*0,
                          "dataType": gdal.GDT_Float32,
                          "units": ""
                          },
                          "first_line_slant_range_times":
                          {
                          "offset": 25+11*4*1,
                          "dataType": gdal.GDT_Float32,
                          "units": "ns"
                          },
                          "first_line_incidence_angle":
                          {
                          "offset": 25+11*4*2,
                          "dataType": gdal.GDT_Float32,
                          "units": "deg"
                          },
                          "first_line_lats":
                          {
                          "offset": 25+11*4*3,
                          "dataType": gdal.GDT_Int32,
                          "units": "(10)^-6 deg"
                          },
                          "first_line_longs":
                          {
                          "offset": 25+11*4*4,
                          "dataType": gdal.GDT_Int32,
                          "units": "(10)^-6 deg"
                          },
                          "last_line_samp_numbers":
                          {
                          "offset": 25+11*4*5+34+11*4*0,
                          "dataType": gdal.GDT_Int32,
                          "units": ""
                          },
                          "last_line_slant_range_times":
                          {
                          "offset": 25+11*4*5+34+11*4*1,
                          "dataType": gdal.GDT_Float32,
                          "units": "ns"
                          },
                          "last_line_incidence_angle":
                          {
                          "offset": 25+11*4*5+34+11*4*2,
                          "dataType": gdal.GDT_Float32,
                          "units": "deg"
                          },
                          "last_line_lats":
                          {
                          "offset": 25+11*4*5+34+11*4*3,
                          "dataType": gdal.GDT_Int32,
                          "units": "(10)^-6 deg"
                          },
                          "last_line_longs":
                          {
                          "offset": 25+11*4*5+34+11*4*4,
                          "dataType": gdal.GDT_Int32,
                          "units": "(10)^-6 deg"
                          }
                          }
                 }}

    # map: GDAL TYPES ==> struct format strings
    structFmt = {gdal.GDT_Int16: ">h",
                 gdal.GDT_UInt16: ">H",
                 gdal.GDT_Int32: ">i",
                 gdal.GDT_UInt32: ">I",
                 gdal.GDT_Float32: ">f"}
    # names of grids with longitude/latitude in ASAR and MERIS ADS
    lonlatNames = {'ASA_': ['first_line_longs', 'first_line_lats'],
                   'MER_': ['longitude', 'latitude']}

    def setup_ads_parameters(self, fileName, gdalMetadata):
        '''Select set of params and read offset of ADS'''
        if not gdalMetadata or not ('MPH_PRODUCT' in gdalMetadata.keys()):
            raise WrongMapperError

        self.product = gdalMetadata["MPH_PRODUCT"]
        self.iFileName = fileName
        self.prodType = gdalMetadata["MPH_PRODUCT"][0:4]
        self.allADSParams = self.allADSParams[self.prodType]
        self.dsOffsetDict = self.read_offset_from_header(
                                                    self.allADSParams['name'])
        self.lonlatNames = self.lonlatNames[self.prodType]

    def _set_envisat_time(self, gdalMetadata):
        ''' Get time from metadata, set time to VRT'''
        # set time
        productTime = gdalMetadata["SPH_FIRST_LINE_TIME"]
        self._set_time(parse(productTime))

    def read_offset_from_header(self, gadsDSName):
        ''' Read offset of ADS from text header.

        Find a location of gadsDSName.
        Adjust the location with textOffset and read the text at the location.
        Convert the text to integer and set it into offsetDict.

        Returns
        -------
            offsetDict : dictionary
                offset of DS, size of DS, number of records, size of record
        '''
        # number of lines after line with 'DS_NAME'
        textOffset = {'DS_OFFSET': 3, 'DS_SIZE': 4,
                      'NUM_DSR': 5, 'DSR_SIZE': 6}

        # open file and read 150 header lines
        f = file(self.iFileName, 'rt')
        headerLines = f.readlines(150)
        offsetDict = {}
        # create a dictionary with offset, size, number of records,
        # size of records
        if gadsDSName in headerLines:
            # get location of gadsDSName
            gridOffset = headerLines.index(gadsDSName)
            # Adjust the location of the varaibles by adding textOffset.
            # Read a text at the location and convert the text into integer.
            for iKey in textOffset:
                offsetDict[iKey] = int(headerLines[gridOffset +
                                       textOffset[iKey]].replace(iKey+"=", '').
                                       replace('<bytes>', ''))
        f.close()
        return offsetDict

    def read_binary_line(self, offset, fmtString, length):
        '''Read line with binary data at given offset

        Open file
        Read values of given size, at given offset, given times
        Convert to list of values of given format and return

        Parameters
        ----------
            offset: int, start of reading
            fmtString: str, data type format
            lentgh: number of values to read

        Returns
        -------
            binaryValues : list
                values which are read from the file.
                the number of elements is length
        '''
        # fseek, read all into a list
        f = file(self.iFileName, 'rb')
        f.seek(offset, 0)
        binaryValues = []
        for i in range(length):
            fString = f.read(struct.calcsize(fmtString))
            fVal = struct.unpack(fmtString, fString)[0]
            binaryValues.append(fVal)
        f.close()

        return binaryValues

    def read_scaling_gads(self, indeces):
        ''' Read Scaling Factor GADS to get scalings of MERIS L1/L2

        Parameters
        ----------
            fileName : string
            indeces : list

        Returns
        -------
            list
        '''
        maxGADS = max(indeces) + 1
        dsOffsetDict = self.read_offset_from_header(
            'DS_NAME="Scaling Factor GADS         "\n')
        allGADSValues = self.read_binary_line(dsOffsetDict["DS_OFFSET"],
                                              '>f', maxGADS)
        #get only values required for the mapper
        return [allGADSValues[i] for i in indeces]

    def get_array_from_ADS(self, adsName):
        ''' Create VRT with a band from Envisat ADS metadata

        Read offsets of the <adsName> ADS.
        Read 2D matrix of binary values from ADS from file.
        Read 'last_line_...' ADS (in case of ASAR).
        Zoom array with ADS data to <zoomSize>. Zooming is needed to create
        smooth matrices. Array is zoomed to small size because it is stred in
        memory. Later the VRT with zoomed array is VRT.get_resized_vrt()
        in order to match the size of the Nansat onject.
        Create VRT from the ADS array.

        Parameters
        ----------
            adsName : str
                name of variable from ADS to read. should match allADSParams
            fileType: string, 'ASA_' or 'MER_'
                type of file (from GDAL metadata)
            zoomSize :  int, optional, 500
                size, to which original matrix from ADSR is zoomed using
                scipy.zoom
        Returns:
        ---------
            adsVrt : VRT, vrt with a band created from ADS array

        '''
        # Get parameters of arrays in ADS
        adsWidth = self.allADSParams['width']
        adsParams = self.allADSParams['list'][adsName]

        # get data type format string and size
        fmtString = self.structFmt[adsParams['dataType']]

        # create an array whose elements are fetched from ADS
        array = np.array([])

        # read sequence of 1D arrays from ADS
        adsHeight = self.dsOffsetDict["NUM_DSR"]
        for i in range(adsHeight):
            lineOffset = (self.dsOffsetDict['DS_OFFSET'] +
                          adsParams['offset'] +
                          self.dsOffsetDict["DSR_SIZE"] * i)
            binaryLine = self.read_binary_line(lineOffset, fmtString, adsWidth)
            array = np.append(array, binaryLine)

        # read 'last_line_...'
        if self.prodType == 'ASA_':
            adsName = adsName.replace('first_line', 'last_line')
            adsParams = self.allADSParams['list'][adsName]
            lineOffset = (self.dsOffsetDict['DS_OFFSET'] +
                          adsParams['offset'] +
                          self.dsOffsetDict["DSR_SIZE"] * i)
            binaryLine = self.read_binary_line(lineOffset, fmtString, adsWidth)
            array = np.append(array, binaryLine)
            adsHeight += 1

        # adjust the scale
        if '(10)^-6' in adsParams['units']:
            array /= 1000000.0
            # Commenting out line below, otherwise subsequent calls
            # for lon and lat results in modified unit,
            # and hence necessary scaling is not performed
            # adsParams['units'] = adsParams['units'].replace('(10)^-6 ', '')

        # reshape the array into 2D matrix
        array = array.reshape(adsHeight, adsWidth)
        return array

    def create_VRT_from_ADS(self, adsName, zoomSize=500):
        ''' Create VRT with a band from Envisat ADS metadata

        Read offsets of the <adsName> ADS.
        Read 2D matrix of binary values from ADS from file.
        Read 'last_line_...' ADS (in case of ASAR).
        Zoom array with ADS data to <zoomSize>. Zooming is needed to create
        smooth matrices. Array is zoomed to small size because it is stred in
        memory. Later the VRT with zoomed array is VRT.
        get_resized_vrt() in order to match the size of the Nansat onject.
        Create VRT from the ADS array.

        Parameters
        ----------
            adsName : str
                name of variable from ADS to read. should match allADSParams
            fileType: string, 'ASA_' or 'MER_'
                type of file (from GDAL metadata)
            zoomSize :  int, optional, 500
                size, to which original matrix from ADSR is zoomed using
                scipy.zoom
        Returns:
        ---------
            adsVrt : VRT, vrt with a band created from ADS array

        '''
        adsHeight = self.dsOffsetDict["NUM_DSR"]
        adsParams = self.allADSParams['list'][adsName]
        array = self.get_array_from_ADS(adsName)

        # zoom the array
        array = scipy.ndimage.interpolation.zoom(array,
                                                 zoomSize / float(adsHeight),
                                                 order=1)

        # create VRT from the array
        adsVrt = VRT(array=array)
        # add "name" and "units" to band metadata
        bandMetadata = {"name": adsName, "units": adsParams['units']}
        adsVrt.dataset.GetRasterBand(1).SetMetadata(bandMetadata)

        return adsVrt

    def get_ads_vrts(self, gdalDataset, adsNames, zoomSize=500,
                     step=1, **kwargs):
        '''Create list with VRTs with zoomed and resized ADS arrays

        For given names of varaibles (which should match self.allADSParams):
            Get VRT with zoomed ADS array
            Get resized VRT
        Parameters
        ----------
            gdalDataset: GDAL Dataset
                input dataset
            adsNames: list with strings
                names of varaiables from self.allADSParams['list']
            zoomSize: int, 500
                size to which the ADS array will be zoomed by scipy.zoom
            step: int, 1
                step, at which data will be given
        Returns:
        --------
            adsVRTs: list with VRT
                list with resized VRT with zoomed arrays
        '''
        XSize = gdalDataset.RasterXSize
        YSize = gdalDataset.RasterYSize
        # list with VRT with arrays of lon/lat
        adsVRTs = []
        for adsName in adsNames:
            # create VRT with array from ADS
            adsVRTs.append(self.create_VRT_from_ADS(adsName, zoomSize))
            # resize the VRT to match <step>
<<<<<<< HEAD
            adsVRTs[-1] = adsVRTs[-1].get_resized_warped_vrt(XSize/step, YSize/step, **kwargs)
=======
            adsVRTs[-1] = adsVRTs[-1].get_resized_vrt(XSize/step,
                                                      YSize/step,
                                                      **kwargs)
>>>>>>> 21336945

        return adsVRTs

    def add_geolocation_from_ads(self, gdalDataset, zoomSize=500, step=1):
        ''' Add geolocation domain metadata to the dataset

        Get VRTs with zoomed arrays of lon and lat
        Create geolocation object and add to the metadata

        Parameters
        ----------
            gdalDataset: GDAL Dataset
                input dataset
            prodType: str
                'ASA_' or 'MER_'
            zoomSize: int, optional, 500
                size, to which the ADS array will be zoomed using scipy
                array of this size will be stored in memory
            step: int
                step of pixel and line in GeolocationArrays. lat/lon grids are
                generated at that step

        Modifies:
        ---------
            Adds Geolocation Array metadata
        '''
        # get VRTs with lon and lat
        xyVRTs = self.get_ads_vrts(gdalDataset, self.lonlatNames, zoomSize,
                                   step)

        # Add geolocation domain metadata to the dataset
        self.add_geolocationArray(GeolocationArray(xVRT=xyVRTs[0],
                                  yVRT=xyVRTs[1],
                                  xBand=1, yBand=1,
                                  srs=gdalDataset.GetGCPProjection(),
                                  lineOffset=0,
                                  lineStep=step,
                                  pixelOffset=0,
                                  pixelStep=step))


#m = MERIS()
#print m.read_scaling_gads('/Data/sat/GDAL_test/MER_FRS_1PNPDK20110817_110451_000004053105_00339_49491_7010.N1', range(7, 22))
#print m.read_scaling_gads('/Data/sat/GDAL_test/MER_FRS_2CNPDK20110503_105820_000000813102_00109_47968_7906.N1', range(7, 20) + [20, 21, 22, 20])
#print m.read_scaling_gads('/Data/sat/GDAL_test/MER_FRS_2CNPDK20110503_105820_000000813102_00109_47968_7906.N1', range(33, 46) + [46, 47, 48, 46])<|MERGE_RESOLUTION|>--- conflicted
+++ resolved
@@ -444,14 +444,9 @@
             # create VRT with array from ADS
             adsVRTs.append(self.create_VRT_from_ADS(adsName, zoomSize))
             # resize the VRT to match <step>
-<<<<<<< HEAD
-            adsVRTs[-1] = adsVRTs[-1].get_resized_warped_vrt(XSize/step, YSize/step, **kwargs)
-=======
             adsVRTs[-1] = adsVRTs[-1].get_resized_vrt(XSize/step,
                                                       YSize/step,
                                                       **kwargs)
->>>>>>> 21336945
-
         return adsVRTs
 
     def add_geolocation_from_ads(self, gdalDataset, zoomSize=500, step=1):
