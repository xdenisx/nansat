<<<<<<< HEAD
# Name:        mapper_landsat
# Purpose:     Mapping for LANDSAT.tar.gz
# Authors:      Anton Korosov
# Licence:      This file is part of NANSAT. You can redistribute it or modify
#               under the terms of GNU General Public License, v.3
#               http://www.gnu.org/licenses/gpl-3.0.html
import tarfile
import warnings
import ast

from nansat.tools import WrongMapperError
from nansat.tools import gdal, ogr
from nansat.tools import np
from nansat.vrt import VRT
from nansat.node import Node


class Mapper(VRT):
    ''' Mapper for LANDSAT3,4,5,6,7,8.tar.gz files'''

    def __init__(self, fileName, gdalDataset, gdalMetadata,
                 resolution='standard', **kwargs):
        ''' Create LANDSAT VRT '''
        # try to open .tar or .tar.gz or .tgz file with tar
        try:
            tarFile = tarfile.open(fileName)
        except:
            raise WrongMapperError

        tarNames = tarFile.getnames()
        #print tarNames
        metaDict = []
        for tarName in tarNames:
            if ((tarName[0] == 'L' or tarName[0] == 'M') and
               (tarName[-4:] == '.TIF' or tarName[-4:] == '.tif')):
                #print tarName
                bandNo = tarName[-6:-4]
                metaDict.append({
                    'src': {'SourceFilename': '/vsitar/%s/%s' % (fileName,
                                                                 tarName),
                            'SourceBand':  1},
                    'dst': {'wkv': 'toa_outgoing_spectral_radiance',
                            'suffix': bandNo}})


        # Create a structured array with xSize, ySize, band numbers
        # and number of bands which has same size
        dtype=[('xSize', '>i4'), ('ySize', '>i4'),
               ('bands', '|S30'), ('NumOfBands', '>i4')]
        bandTypes = np.zeros((1,), dtype=dtype)

        for iBand in range(len(metaDict)):
            tmpName = metaDict[iBand]['src']['SourceFilename']
            gdalDatasetTmp = gdal.Open(tmpName)
            if iBand == 0:
                bandTypes = np.array([(gdalDatasetTmp.RasterXSize,
                                       gdalDatasetTmp.RasterYSize,
                                       str(iBand),
                                       1)],
                                     dtype=dtype )
            else:
                for i, iBandType in enumerate(bandTypes):
                    if (iBandType['xSize'] == gdalDatasetTmp.RasterXSize and
                        iBandType['ySize'] == gdalDatasetTmp.RasterYSize):
                        iBandType['bands'] += ',' +str(iBand)
                        iBandType['NumOfBands'] += 1
                        break
                    elif i == len(bandTypes) - 1:
                        bandTypes = np.append(
                                        bandTypes,
                                        np.array([(gdalDatasetTmp.RasterXSize,
                                                   gdalDatasetTmp.RasterYSize,
                                                   str(iBand),
                                                   1)],
                                                 dtype = dtype))

        sizeDiffBands = []
        if resolution == 'high':
            bandTypes = np.sort(bandTypes, order=['xSize', 'ySize'])
        else:
            bandTypes = np.sort(bandTypes, order=['NumOfBands'])
        # get created band size
        xSize = bandTypes[-1]['xSize']
        ySize = bandTypes[-1]['ySize']
        # get band numbers which should be removed
        for iBandType in np.delete(bandTypes, -1, 0):
            if type(ast.literal_eval(iBandType['bands'])) == list:
                sizeDiffBands.extend(ast.literal_eval(iBandType['bands']))
            else:
                sizeDiffBands.append(ast.literal_eval(iBandType['bands']))

        gdalDatasetTmp0 = gdal.Open(metaDict[0]['src']['SourceFilename'])

        # create empty VRT dataset with geolocation only
        VRT.__init__(self, gdalDatasetTmp0)

        # add bands with metadata and corresponding values to the empty VRT
        self._create_bands(metaDict)

        if len(sizeDiffBands) != 0:
            # return only high resolution bands.
            if resolution == 'high':
                xSizeDef = self.dataset.RasterXSize
                ySizeDef = self.dataset.RasterYSize

                vrtXML = self.read_xml()
                node0 = Node.create(vrtXML)
                node0.replaceAttribute('rasterXSize', str(xSize))
                node0.replaceAttribute('rasterYSize', str(ySize))
                # write contents
                self.write_xml(node0.rawxml())

                # modift GeoTarnsform for the new rasterSize
                geoTransform = list(self.dataset.GetGeoTransform())
                geoTransform[1] = geoTransform[1] / (float(xSize) / xSizeDef)
                geoTransform[5] = geoTransform[5] / (float(ySize) / ySizeDef)
                self.dataset.SetGeoTransform(tuple(geoTransform))
                # delete low resolution bands
                self.delete_bands(list(np.array(sizeDiffBands[0]) + 1))

            # 8th band of LANDSAT8 is a double size band.
            # Reduce the size to same as the 1st band.
            else:
                vrtXML = self.read_xml()
                node0 = Node.create(vrtXML)
                for iBand in sizeDiffBands:
                    iBandNode = node0.nodeList('VRTRasterBand')[iBand]
                    iNodeDstRect = iBandNode.node('DstRect')
                    iNodeDstRect.replaceAttribute('xSize', str(xSize))
                    iNodeDstRect.replaceAttribute('ySize', str(ySize))
                # write contents
                self.write_xml(node0.rawxml())

=======
# Name:        mapper_landsat
# Purpose:     Mapping for LANDSAT.tar.gz
# Authors:      Anton Korosov
# Licence:      This file is part of NANSAT. You can redistribute it or modify
#               under the terms of GNU General Public License, v.3
#               http://www.gnu.org/licenses/gpl-3.0.html
import tarfile
import warnings

from nansat.tools import WrongMapperError
from nansat.tools import gdal, ogr
from nansat.vrt import VRT
from nansat.node import Node


class Mapper(VRT):
    ''' Mapper for LANDSAT3,4,5,6,7,8.tar.gz files'''

    def __init__(self, fileName, gdalDataset, gdalMetadata, **kwargs):
        ''' Create LANDSAT VRT '''
        # try to open .tar or .tar.gz or .tgz file with tar
        try:
            tarFile = tarfile.open(fileName)
        except:
            raise WrongMapperError

        tarNames = tarFile.getnames()
        #print tarNames
        metaDict = []
        for tarName in tarNames:
            if ((tarName[0] == 'L' or tarName[0] == 'M') and
               (tarName[-4:] == '.TIF' or tarName[-4:] == '.tif')):
                #print tarName
                bandNo = tarName[-6:-4]
                metaDict.append({
                    'src': {'SourceFilename': '/vsitar/%s/%s' % (fileName,
                                                                 tarName),
                            'SourceBand':  1},
                    'dst': {'wkv': 'toa_outgoing_spectral_radiance',
                            'suffix': bandNo}})

        if not metaDict:
            raise WrongMapperError

        #print metaDict
        sizeDiffBands = []
        for iFile in range(len(metaDict)):
            tmpName = metaDict[iFile]['src']['SourceFilename']
            gdalDatasetTmp = gdal.Open(tmpName)
            if iFile == 0:
                gdalDatasetTmp0 = gdalDatasetTmp
                xSize = gdalDatasetTmp.RasterXSize
                ySize = gdalDatasetTmp.RasterYSize
            elif (xSize != gdalDatasetTmp.RasterXSize or
                    ySize != gdalDatasetTmp.RasterYSize):
                sizeDiffBands.append(iFile)

        # create empty VRT dataset with geolocation only
        VRT.__init__(self, gdalDatasetTmp0)

        # add bands with metadata and corresponding values to the empty VRT
        self._create_bands(metaDict)

        # 8th band of LANDSAT8 is a double size band.
        # Reduce the size to same as the 1st band.
        if len(sizeDiffBands) != 0:
            vrtXML = self.read_xml()
            node0 = Node.create(vrtXML)
            for iBand in sizeDiffBands:
                iBandNode = node0.nodeList('VRTRasterBand')[iBand]
                iNodeDstRect = iBandNode.node('DstRect')
                iNodeDstRect.replaceAttribute('xSize', str(xSize))
                iNodeDstRect.replaceAttribute('ySize', str(ySize))

            self.write_xml(node0.rawxml())
>>>>>>> 5d265684
<|MERGE_RESOLUTION|>--- conflicted
+++ resolved
@@ -1,138 +1,3 @@
-<<<<<<< HEAD
-# Name:        mapper_landsat
-# Purpose:     Mapping for LANDSAT.tar.gz
-# Authors:      Anton Korosov
-# Licence:      This file is part of NANSAT. You can redistribute it or modify
-#               under the terms of GNU General Public License, v.3
-#               http://www.gnu.org/licenses/gpl-3.0.html
-import tarfile
-import warnings
-import ast
-
-from nansat.tools import WrongMapperError
-from nansat.tools import gdal, ogr
-from nansat.tools import np
-from nansat.vrt import VRT
-from nansat.node import Node
-
-
-class Mapper(VRT):
-    ''' Mapper for LANDSAT3,4,5,6,7,8.tar.gz files'''
-
-    def __init__(self, fileName, gdalDataset, gdalMetadata,
-                 resolution='standard', **kwargs):
-        ''' Create LANDSAT VRT '''
-        # try to open .tar or .tar.gz or .tgz file with tar
-        try:
-            tarFile = tarfile.open(fileName)
-        except:
-            raise WrongMapperError
-
-        tarNames = tarFile.getnames()
-        #print tarNames
-        metaDict = []
-        for tarName in tarNames:
-            if ((tarName[0] == 'L' or tarName[0] == 'M') and
-               (tarName[-4:] == '.TIF' or tarName[-4:] == '.tif')):
-                #print tarName
-                bandNo = tarName[-6:-4]
-                metaDict.append({
-                    'src': {'SourceFilename': '/vsitar/%s/%s' % (fileName,
-                                                                 tarName),
-                            'SourceBand':  1},
-                    'dst': {'wkv': 'toa_outgoing_spectral_radiance',
-                            'suffix': bandNo}})
-
-
-        # Create a structured array with xSize, ySize, band numbers
-        # and number of bands which has same size
-        dtype=[('xSize', '>i4'), ('ySize', '>i4'),
-               ('bands', '|S30'), ('NumOfBands', '>i4')]
-        bandTypes = np.zeros((1,), dtype=dtype)
-
-        for iBand in range(len(metaDict)):
-            tmpName = metaDict[iBand]['src']['SourceFilename']
-            gdalDatasetTmp = gdal.Open(tmpName)
-            if iBand == 0:
-                bandTypes = np.array([(gdalDatasetTmp.RasterXSize,
-                                       gdalDatasetTmp.RasterYSize,
-                                       str(iBand),
-                                       1)],
-                                     dtype=dtype )
-            else:
-                for i, iBandType in enumerate(bandTypes):
-                    if (iBandType['xSize'] == gdalDatasetTmp.RasterXSize and
-                        iBandType['ySize'] == gdalDatasetTmp.RasterYSize):
-                        iBandType['bands'] += ',' +str(iBand)
-                        iBandType['NumOfBands'] += 1
-                        break
-                    elif i == len(bandTypes) - 1:
-                        bandTypes = np.append(
-                                        bandTypes,
-                                        np.array([(gdalDatasetTmp.RasterXSize,
-                                                   gdalDatasetTmp.RasterYSize,
-                                                   str(iBand),
-                                                   1)],
-                                                 dtype = dtype))
-
-        sizeDiffBands = []
-        if resolution == 'high':
-            bandTypes = np.sort(bandTypes, order=['xSize', 'ySize'])
-        else:
-            bandTypes = np.sort(bandTypes, order=['NumOfBands'])
-        # get created band size
-        xSize = bandTypes[-1]['xSize']
-        ySize = bandTypes[-1]['ySize']
-        # get band numbers which should be removed
-        for iBandType in np.delete(bandTypes, -1, 0):
-            if type(ast.literal_eval(iBandType['bands'])) == list:
-                sizeDiffBands.extend(ast.literal_eval(iBandType['bands']))
-            else:
-                sizeDiffBands.append(ast.literal_eval(iBandType['bands']))
-
-        gdalDatasetTmp0 = gdal.Open(metaDict[0]['src']['SourceFilename'])
-
-        # create empty VRT dataset with geolocation only
-        VRT.__init__(self, gdalDatasetTmp0)
-
-        # add bands with metadata and corresponding values to the empty VRT
-        self._create_bands(metaDict)
-
-        if len(sizeDiffBands) != 0:
-            # return only high resolution bands.
-            if resolution == 'high':
-                xSizeDef = self.dataset.RasterXSize
-                ySizeDef = self.dataset.RasterYSize
-
-                vrtXML = self.read_xml()
-                node0 = Node.create(vrtXML)
-                node0.replaceAttribute('rasterXSize', str(xSize))
-                node0.replaceAttribute('rasterYSize', str(ySize))
-                # write contents
-                self.write_xml(node0.rawxml())
-
-                # modift GeoTarnsform for the new rasterSize
-                geoTransform = list(self.dataset.GetGeoTransform())
-                geoTransform[1] = geoTransform[1] / (float(xSize) / xSizeDef)
-                geoTransform[5] = geoTransform[5] / (float(ySize) / ySizeDef)
-                self.dataset.SetGeoTransform(tuple(geoTransform))
-                # delete low resolution bands
-                self.delete_bands(list(np.array(sizeDiffBands[0]) + 1))
-
-            # 8th band of LANDSAT8 is a double size band.
-            # Reduce the size to same as the 1st band.
-            else:
-                vrtXML = self.read_xml()
-                node0 = Node.create(vrtXML)
-                for iBand in sizeDiffBands:
-                    iBandNode = node0.nodeList('VRTRasterBand')[iBand]
-                    iNodeDstRect = iBandNode.node('DstRect')
-                    iNodeDstRect.replaceAttribute('xSize', str(xSize))
-                    iNodeDstRect.replaceAttribute('ySize', str(ySize))
-                # write contents
-                self.write_xml(node0.rawxml())
-
-=======
 # Name:        mapper_landsat
 # Purpose:     Mapping for LANDSAT.tar.gz
 # Authors:      Anton Korosov
@@ -207,5 +72,4 @@
                 iNodeDstRect.replaceAttribute('xSize', str(xSize))
                 iNodeDstRect.replaceAttribute('ySize', str(ySize))
 
-            self.write_xml(node0.rawxml())
->>>>>>> 5d265684
+            self.write_xml(node0.rawxml())