# Name:         mapper_opendap.py
# Purpose:      Mapping for generic OpenDAP online data
# Author:       Anton Korosov
# Created:      01.01.2014
# Copyright:    (c) NERSC
# License:      This file is part of NANSAT. NANSAT is free software: you can
#               redistribute it and/or modify it under the terms of the GNU
#               General Public License as published by the Free Software
#               Foundation, version 3 of the License.
#               http://www.gnu.org/licenses/gpl-3.0.html This program is
#               distributed in the hope that it will be useful, but WITHOUT ANY
#               WARRANTY without even the implied warranty of MERCHANTABILITY
#               or FITNESS FOR A PARTICULAR PURPOSE.
import warnings

import numpy as np

from nansat.tools import gdal, ogr, WrongMapperError, MapperImportError
from nansat.vrt import VRT
from nansat.nsr import NSR

try:
    from netCDF4 import Dataset
except ImportError:
<<<<<<< HEAD
=======
    print 'OpenDAP mapper: Cannot import Dataset from netCDF4!'
>>>>>>> 02e81efc
    Dataset = None
    raise MapperImportError('Cannot import Dataset from netCDF4! in mapper_opendap')

#fileName = 'http://thredds.met.no/thredds/dodsC/cryoclim/met.no/osisaf-nh/osisaf-nh_aggregated_ice_concentration_nh_polstere-100_197810010000.nc'
#fileName = 'http://thredds.met.no/thredds/dodsC/topaz/dataset-topaz4-nat-myoceanv2-20111026'
#fileName = 'http://thredds.met.no/thredds/dodsC/myocean/siw-tac/siw-metno-glo-osisaf/conc/2014/06/ice_conc_sh_polstere-100_multi_201406051200.nc'
#fileName = 'http://thredds.nersc.no/thredds/dodsC/normap/arctic12km_seaice/arctic12km_seaice_20110301_20110331.nc'

class Mapper(VRT):
    def get_proj4_from_ncvar(self, var):
        projDict = {
            'albers_conical_equal_area' : {
                0: '+proj=aea',
                'standard_parallel': '+lat_1',
                'longitude_of_central_meridian': '+lon_0',
                'latitude_of_projection_origin': '+lat_0',
                'false_easting': '+x_0',
                'false_northing': '+y_0',
            },
            'polar_stereographic' : {
                0: '+proj=stere ',
                'straight_vertical_longitude_from_pole': '+lon_0',
                'latitude_of_projection_origin': '+lat_0',
                'scale_factor_at_projection_origin': '+k_0',
                'false_easting': '+x_0',
                'false_northing': '+y_0',
            },
            'stereographic' : {
                0: '+proj=stere ',
                'longitude_of_projection_origin': '+lon_0',
                'latitude_of_projection_origin': '+lat_0',
                'scale_factor_at_projection_origin': '+k_0',
                'false_easting': '+x_0',
                'false_northing': '+y_0',
            },
            'latitude_longitude' : {
                0: '+longlat ',
            }
        }

        attrs = var.ncattrs()
        gmName = str(var.getncattr('grid_mapping_name'))

        if gmName in projDict:
            projSubDict = projDict[gmName]
            proj4 = projSubDict[0]
            for projKey in projSubDict:
                if projKey in attrs:
                    proj4 += projSubDict[projKey] + '=' + str(var.getncattr(projKey)) + ' '
        return proj4

    def __init__(self, fileName, gdalDataset, gdalMetadata, **kwargs):
        ''' Create VRT from OpenDAP dataset'''

        # quit if file is not online
        if fileName[:7] != 'http://':
            raise WrongMapperError(__file__, "Bad mapper")

        # open file through OpenDAP using netCDF4 library (if it exists)
        if Dataset is None:
            raise ImportError("\n\n Cannot import Dataset from netCDF4. Install netCDF4 for using opendap mapper \n\n")
        else:
            f = Dataset(fileName)

        # assume CF-compatibility:
        # compulsory grid_mapping_name

        # find grid_mapping_name
        # and get all parameters
        # generate proj4 and WKT strings
        srcProjection = ''
        for varName in f.variables:
            var = f.variables[varName]
            attrs = var.ncattrs()
            if 'grid_mapping_name' in attrs:
                proj4str = self.get_proj4_from_ncvar(var)
                srcProjection = NSR(proj4str).wkt
                break

        print 'WKT:', srcProjection

        xDim = None
        yDim = None
        validVars = []
        validDims = []

        # if grid_mapping_name is found: find all bands that have grid_mapping
        # else: find lon/lat variables that have 1D

        if srcProjection != '':
            # find bands with grid_mapping
            for varName in f.variables:
                var = f.variables[varName]
                attrs = var.ncattrs()
                if 'grid_mapping' in attrs:
                    validVars.append(str(varName))
                    validDims += [str(dim) for dim in var.dimensions]

            # assume NORMAP compatibility:
            # dimensions should be
            # x, or xc, or lon, or longitude
            # and
            # y, or yc, or lat, or latitude
            # and/or
            # time
            # and/or
            # depth
            # and/or
            # etc

            # assign x, y dimension names
            for dim in validDims:
                if 'x' in dim or 'lon' in dim or 'east' in dim:
                    xDim = dim
                if 'y' in dim or 'lat' in dim or 'north' in dim:
                    yDim = dim

        else:
            # if input file is not CF-compliant but has 1D lon/lat dimensions
            # find 1D lon, lat (longitude, latitude) dims
            for varName in f.variables:
                var = f.variables[varName]
                if 'lon' in varName and var.ndim == 1:
                    xDim = varName
                if 'lat' in varName and var.ndim == 1:
                    yDim = varName

            # find all datasets with lon/lat dimensions
            for varName in f.variables:
                var = f.variables[varName]
                if xDim in var.dimensions and yDim in var.dimensions:
                    validVars.append(str(varName))
                    validDims += [str(dim) for dim in var.dimensions]

            if len(validVars) > 1:
                srcProjection = NSR().wkt
            else:
                # cancel usage of this mapper a input file seem unappropriate
                raise


        # get X/Y size
        var0 = f.variables[validVars[0]]
        xDimI = var0.dimensions.index(xDim)
        srcRasterXSize = var0.shape[xDimI]
        yDimI = var0.dimensions.index(yDim)
        srcRasterYSize = var0.shape[yDimI]

        print 'x/ySize', srcRasterXSize, srcRasterYSize

        # get GDAL GeoTransform
        xdata = f.variables[xDim][:]
        ydata = f.variables[yDim][:]
        x0 = xdata[0]
        dx = xdata[1] - xdata[0]
        y0 = ydata[0]
        dy = ydata[1] - ydata[0]
        srcGeoTransform = ( x0, dx, 0, y0, 0, dy )
        print srcGeoTransform

        # make list of metadata dictionary entries
        # for each var make [k][i][j][x][y] depending on order of dims
        metaDict = []
        for varName in validVars:
            var = f.variables[varName]
            dims = var.dimensions

            # find nor X neither Y dimensions (e.g. time, depth, etc)
            nonxyDims = []
            nonxyDimValues = []
            for dim in dims:
                if dim != xDim and dim != yDim:
                    nonxyDims.append(dim)
                    dimValues = f.variables[dim][:]
                    dimValuesStr = [str(val) for val in dimValues]
                    nonxyDimValues.append(dimValues)

            # calculate total dimensionality in addition to X/Y
            # make vector of nonXY dimensions
            nonXYShape = []
            for nonxyDim in nonxyDims:
                dimVar = f.variables[nonxyDim]
                nonXYShape.append(dimVar.shape[0])

            if len(nonXYShape) == 0:
                nonXYShape = [1]
            totNonXYDims = np.cumprod(nonXYShape)[-1]

            urls = []
            # generate bands for each additional dimension
            for nonxyi in range(totNonXYDims):
                dstVarName = str(varName)
                url = fileName + '?%s.%s' % (varName, varName)
                #assert varName != 'v'
                # vector of nonX/Y indeces
                iVec = np.unravel_index(nonxyi, nonXYShape)
                # dim metadata keeps name of dimension and index in this dimension (value)
                dimMetadata = {}
                # add either [x], or [y], or respective index in each dimension
                for dim in dims:
                    if dim == xDim:
                        url = url + '[x]'
                    elif dim == yDim:
                        url += '[y]'
                    else:
                        # get index of that dimension
                        dimN = nonxyDims.index(dim)
                        dimV = iVec[dimN]
                        url += '[%d]' % dimV
                        dimMetadata[dim] = nonxyDimValues[dimN][dimV]
                        dstVarName += '%03d' % dimV

                # get band metadata
                attrs = var.ncattrs()

                metaEntry = {'src': {'SourceFilename': url, 'sourceBand':  1},
                             'dst': {'name': dstVarName}
                             }

                # put band metadata
                for attr in attrs:
                    metaEntry['dst'][str(attr)] = str(var.getncattr(attr))

                # add wkv
                if 'standard_name' in attrs:
                    metaEntry['dst']['wkv'] = metaEntry['dst']['standard_name']

                # add dim metadata (location within each dimension)
                for dimKey in dimMetadata:
                    metaEntry['dst'][str(dimKey)] = dimMetadata[dimKey]

                metaDict.append(metaEntry)

        # read global metadata
        srcMetadata = {}
        for attr in f.ncattrs():
            srcMetadata[str(attr)] = str(attr)

        # create VRT with bands
        VRT.__init__(self, srcGeoTransform=srcGeoTransform,
                            srcProjection=srcProjection,
                            srcRasterXSize=srcRasterXSize,
                            srcRasterYSize=srcRasterYSize,
                            srcMetadata=srcMetadata)
        self._create_bands(metaDict)<|MERGE_RESOLUTION|>--- conflicted
+++ resolved
@@ -20,14 +20,10 @@
 from nansat.nsr import NSR
 
 try:
-    from netCDF4 import Dataset
+    from netCDF4 import Dataset, garbage
 except ImportError:
-<<<<<<< HEAD
-=======
-    print 'OpenDAP mapper: Cannot import Dataset from netCDF4!'
->>>>>>> 02e81efc
     Dataset = None
-    raise MapperImportError('Cannot import Dataset from netCDF4! in mapper_opendap')
+    raise MapperImportError('mapper_opendap:Cannot import Dataset from netCDF4!')
 
 #fileName = 'http://thredds.met.no/thredds/dodsC/cryoclim/met.no/osisaf-nh/osisaf-nh_aggregated_ice_concentration_nh_polstere-100_197810010000.nc'
 #fileName = 'http://thredds.met.no/thredds/dodsC/topaz/dataset-topaz4-nat-myoceanv2-20111026'
@@ -79,9 +75,10 @@
 
     def __init__(self, fileName, gdalDataset, gdalMetadata, **kwargs):
         ''' Create VRT from OpenDAP dataset'''
-
+        print 'opendap Dataset:', Dataset
         # quit if file is not online
         if fileName[:7] != 'http://':
+            print 'Bad mapper opendap'
             raise WrongMapperError(__file__, "Bad mapper")
 
         # open file through OpenDAP using netCDF4 library (if it exists)
