# Name:    nansat.py
# Purpose: Container of VRT and GeolocationDomain classes
# Authors:      Asuka Yamakawa, Anton Korosov, Knut-Frode Dagestad,
#               Morten W. Hansen, Alexander Myasoyedov,
#               Dmitry Petrenko, Evgeny Morozov
# Created:      29.06.2011
# Copyright:    (c) NERSC 2011 - 2013
# Licence:
# This file is part of NANSAT.
# NANSAT is free software: you can redistribute it and/or modify
# it under the terms of the GNU General Public License as published by
# the Free Software Foundation, version 3 of the License.
# http://www.gnu.org/licenses/gpl-3.0.html
# This program is distributed in the hope that it will be useful,
# but WITHOUT ANY WARRANTY without even the implied warranty of
# MERCHANTABILITY or FITNESS FOR A PARTICULAR PURPOSE.
from __future__ import absolute_import
import os
import tempfile
from string import Template, ascii_uppercase, digits
from random import choice
import datetime
import warnings

import numpy as np

from nansat.node import Node
from nansat.nsr import NSR
from nansat.tools import add_logger, gdal, osr


class GeolocationArray():
    '''Container for GEOLOCATION ARRAY data

    Keeps references to bands with X and Y coordinates, offset and step
    of pixel and line. All information is stored in dictionary self.d

    Instance of GeolocationArray is used in VRT and ususaly created in
    a Mapper.
    '''
    def __init__(self, xVRT=None, yVRT=None,
                 xBand=1, yBand=1, srs='', lineOffset=0, lineStep=1,
                 pixelOffset=0, pixelStep=1, dataset=None):
        '''Create GeolocationArray object from input parameters

        Parameters
        -----------
        xVRT : VRT-object or str
            VRT with array of x-coordinates OR string with dataset source
        yVRT : VRT-object or str
            VRT with array of y-coordinates OR string with dataset source
        xBand : number of band in the xDataset
        xBand : number of band in the yDataset
        srs : str, WKT
        lineOffset : int, offset of first line
        lineStep : int, step of lines
        pixelOffset : int, offset of first pixel
        pixelStep : step of pixels
        dataset : GDAL dataset to take geolocation arrays from

        Modifies
        ---------
        All input parameters are copied to self

        '''
        # dictionary with all metadata
        self.d = {}
        # VRT objects
        self.xVRT = None
        self.yVRT = None

        # make object from GDAL dataset
        if dataset is not None:
            self.d = dataset.GetMetadata('GEOLOCATION')
            return

        # make empty object
        if xVRT is None or yVRT is None:
            return

        if isinstance(xVRT, str):
            # make object from strings
            self.d['X_DATASET'] = xVRT
            self.d['Y_DATASET'] = yVRT
        else:
            # make object from VRTs
            self.xVRT = xVRT
            self.d['X_DATASET'] = xVRT.fileName
            self.yVRT = yVRT
            self.d['Y_DATASET'] = yVRT.fileName

        if srs == '':
            srs = NSR().wkt
        self.d['SRS'] = srs
        self.d['X_BAND'] = str(xBand)
        self.d['Y_BAND'] = str(yBand)
        self.d['LINE_OFFSET'] = str(lineOffset)
        self.d['LINE_STEP'] = str(lineStep)
        self.d['PIXEL_OFFSET'] = str(pixelOffset)
        self.d['PIXEL_STEP'] = str(pixelStep)

    def get_geolocation_grids(self):
        '''Read values of geolocation grids'''
        lonDS = gdal.Open(self.d['X_DATASET'])
        lonBand = lonDS.GetRasterBand(int(self.d['X_BAND']))
        lonGrid = lonBand.ReadAsArray()
        latDS = gdal.Open(self.d['Y_DATASET'])
        latBand = latDS.GetRasterBand(int(self.d['Y_BAND']))
        latGrid = latBand.ReadAsArray()

        return lonGrid, latGrid


class VRT(object):
    '''Wrapper around GDAL VRT-file

    The GDAL VRT-file is an XML-file. It contains all metadata, geo-reference
    information and information ABOUT each band including band metadata,
    reference to the bands in the source file.
    VRT-class performs all operation on VRT-files: create, copy, modify,
    read, write, add band, add GeoTransform, SetProjection, etc. It uses
    either GDAL methods for these operations (e.g. Create, AddBand,
    SetMetadata, AutoCreateWarpedVRT, etc.) or reads/writes the XML-file
    directly (e.g. remove_geotransform, get_warped_vrt, etc).

    The core of the VRT object is GDAL dataset <self.dataset> generated
    by the GDAL VRT-Driver. The respective VRT-file is located in /vismem
    and has random name.

    GDAL data model doesn't have place for geolocaion arrays therefore
    VRT-object has instance of GeolocationArray self.geolocationArray-
    an object to keep information about Geolocation Arrays:
    reference to file with source data, pixel and line step and offset, etc.

    Domain has an instance of VRT-class <self.vrt>. It keeps only geo-
    reference information.

    All Mappers inherit from VRT. When Nansat opens file it loops through
    list of mappers, selects the one appropriate for the input file,
    and creates an instance of Mapper. But each Mapper has only a
    constructor, other methods are from VRT.

    Nansat has one instances of Mapper-class (<=VRT-class): self.vrt.
    It holds VRT-file in original projection (derived from the
    input file). After most of the operations with Nansat object
    (e.g. reproject, crop, resize, add_band) self.vrt is replaced with a new
    VRT object (super VRT or supVRT) which has the previous VRT object inside
    (subVRT). The supVRT references subVRT and adds any kind of transformation:
    resize, reprojection, cropping, etc. :
    subVRT = self.vrt
    self.vrt = method_to_create_super_VRT()
    self.vrt.vrt = subVRT

    '''
    ComplexSource = Template('''
            <$SourceType>
                <SourceFilename relativeToVRT="0">$Dataset</SourceFilename>
                <SourceBand>$SourceBand</SourceBand>
                <NODATA>$NODATA</NODATA>
                <ScaleOffset>$ScaleOffset</ScaleOffset>
                <ScaleRatio>$ScaleRatio</ScaleRatio>
                <LUT>$LUT</LUT>
                <SrcRect xOff="0" yOff="0" xSize="$srcXSize" ySize="$srcYSize"/>
                <DstRect xOff="0" yOff="0" xSize="$dstXSize" ySize="$dstYSize"/>
            </$SourceType> ''')

    RawRasterBandSource = Template('''
            <VRTDataset rasterXSize="$XSize" rasterYSize="$YSize">
              <VRTRasterBand dataType="$DataType"
                band="$BandNum" subClass="VRTRawRasterBand">
                <SourceFilename relativeToVRT="0">$SrcFileName</SourceFilename>
                <ImageOffset>0</ImageOffset>
                <PixelOffset>$PixelOffset</PixelOffset>
                <LineOffset>$LineOffset</LineOffset>
              </VRTRasterBand>
            </VRTDataset> ''')

    ReprojectTransformer = Template('''
        <ReprojectTransformer>
          <ReprojectionTransformer>
            <SourceSRS>$SourceSRS</SourceSRS>
            <TargetSRS>$TargetSRS</TargetSRS>
          </ReprojectionTransformer>
        </ReprojectTransformer> ''')

    # main sub VRT
    vrt = None
    # other sub VRTs
<<<<<<< HEAD
    subVRTs = None
=======
    bandVRTs = None
>>>>>>> 21105915
    # use Thin Spline Transformation of the VRT has GCPs?
    tps = False

    def __init__(self, gdalDataset=None, vrtDataset=None,
                 array=None,
                 srcGeoTransform=(0, 1, 0, 0, 0, 1),
                 srcProjection='',
                 srcRasterXSize=None,
                 srcRasterYSize=None,
                 srcGCPs=[],
                 srcGCPProjection='',
                 srcMetadata='',
                 geolocationArray=None,
                 nomem=False,
                 lat=None, lon=None):
        ''' Create VRT dataset from GDAL dataset, or from given parameters

        If vrtDataset is given, creates full copy of VRT content
        Otherwise takes reprojection parameters (geotransform, projection, etc)
        either from given GDAL dataset or from seperate parameters.
        Create VRT dataset (self.dataset) based on these parameters
        Adds logger

        Parameters
        -----------
        gdalDataset : GDAL Dataset
            source dataset of geo-reference
        vrtDataset : GDAL VRT Dataset
            source dataset of all content (geo-reference and bands)
        array : Numpy array
            source matrix with data
        srcGeoTransform : GDALGeoTransform
            parameter of geo-reference
        srcProjection : GDALProjection
            parameter of geo-reference
        srcRasterXSize : int
            parameter of geo-reference
        srcRasterYSize : int
            parameter of geo-reference
        srcMetadata : GDAL Metadata
            all global metadata
        geolocationArray : GeolocationArray
            object with info on geolocation array
            and VRTs with x/y datasets
        nomem : boolean, saves the vrt to a tempfile if nomem is True
        lon : Numpy array
            grid with longitudes
        lat : Numpy array
            grid with latitudes
        bandVRTs : dict
            dictionary with VRTs that are used inside VRT

        Modifies
        ---------
        self.dataset : GDAL VRT dataset
        self.logger : logging logger
        self.vrtDriver : GDAL Driver

        '''
        # essential attributes
        self.logger = add_logger('Nansat')
        self.fileName = self._make_filename(nomem=nomem)
        self.vrtDriver = gdal.GetDriverByName('VRT')
        if self.bandVRTs is None:
            self.bandVRTs = {}

        # open and parse wkv.xml
        fileNameWKV = os.path.join(os.path.dirname(
                                   os.path.realpath(__file__)), 'wkv.xml')
        self.wkvNode0 = Node.create(fileNameWKV)

        # default empty geolocation array of source
        srcGeolocationArray = GeolocationArray()
        if vrtDataset is not None:
            # copy content of the provided VRT dataset using CreateCopy
            self.logger.debug('copy content of the provided VRT '
                              'dataset using CreateCopy')
            self.dataset = self.vrtDriver.CreateCopy(self.fileName,
                                                     vrtDataset)
            # get source geolocation array
            srcGeolocationArray = GeolocationArray(dataset=vrtDataset)
        else:
            if gdalDataset is not None:
                # get geo-metadata from given GDAL dataset
                srcGeoTransform = gdalDataset.GetGeoTransform()
                srcProjection = gdalDataset.GetProjection()
                srcGCPs = gdalDataset.GetGCPs()
                srcGCPProjection = gdalDataset.GetGCPProjection()

                srcRasterXSize = gdalDataset.RasterXSize
                srcRasterYSize = gdalDataset.RasterYSize

                if not srcMetadata:
                    srcMetadata = gdalDataset.GetMetadata()
                # get source geolocation array
                srcGeolocationArray = GeolocationArray(dataset=gdalDataset)
            elif lat is not None and lon is not None:
                # get geo-metadata from given lat/lon grids
                srcRasterYSize, srcRasterXSize = lon.shape
                srcGCPs = self._latlon2gcps(lat, lon)
                srcGCPProjection = NSR().wkt
                latVRT = VRT(array=lat)
                lonVRT = VRT(array=lon)
                # create source geolocation array
                srcGeolocationArray = GeolocationArray(xVRT=lonVRT,
                                                       yVRT=latVRT)

            # create VRT dataset (empty or with a band from array)
            if array is None:
                self.dataset = self.vrtDriver.Create(self.fileName,
                                                     srcRasterXSize,
                                                     srcRasterYSize,
                                                     bands=0)
            else:
                self.create_dataset_from_array(array)

            # set geo-metadata in the VRT dataset
            self.dataset.SetGCPs(srcGCPs, srcGCPProjection)
            self.dataset.SetProjection(srcProjection)
            self.dataset.SetGeoTransform(srcGeoTransform)

            # set metadata
            self.dataset.SetMetadata(srcMetadata)

        # add geolocation array from input or from source data
        if geolocationArray is None:
            self.add_geolocationArray(srcGeolocationArray)
        else:
            self.add_geolocationArray(geolocationArray)

        # add self.fileName to metadata
        self.dataset.SetMetadataItem('fileName', self.fileName)

        # write file contents
        self.dataset.FlushCache()

        self.logger.debug('VRT self.dataset: %s' % self.dataset)
        self.logger.debug('VRT description: %s'
                          % self.dataset.GetDescription())
        #self.logger.debug('VRT metadata: %s ' % self.dataset.GetMetadata())
        self.logger.debug('VRT RasterXSize %d' % self.dataset.RasterXSize)
        self.logger.debug('VRT RasterYSize %d' % self.dataset.RasterYSize)

    def __del__(self):
        ''' Destructor deletes VRT and RAW files'''
        try:
            gdal.Unlink(self.fileName)
            gdal.Unlink(self.fileName.replace('vrt', 'raw'))
        except:
            pass

    def _make_filename(self, extention='vrt', nomem=False):
        '''Create random VSI file name

        Parameters
        ----------
        extention : string
            extension of the file

        Returns
        -------
        random file name

        '''
        if nomem:
            fd, filename = tempfile.mkstemp(suffix='.vrt')
            os.close(fd)
        else:
            allChars = ascii_uppercase + digits
            randomChars = ''.join(choice(allChars) for x in range(10))
            filename = '/vsimem/%s.%s' % (randomChars, extention)
        return filename

    def _create_bands(self, metaDict):
        ''' Generic function called from the mappers to create bands
        in the VRT dataset from an input dictionary of metadata

        Parameters
        ----------
        metaDict : list of dict with params of input bands and generated bands.
            Each dict has:
                'src' : dictionary with parameters of the sources:
                'dst' : dictionary with parameters of the generated bands

        Modifies
        ---------
        Adds bands to the self.dataset based on info in metaDict

        See Also
        ---------
        VRT._create_band()

        '''
        for bandDict in metaDict:
            src = bandDict['src']
            dst = bandDict.get('dst', None)
            self._create_band(src, dst)
            self.logger.debug('Creating band - OK!')
        self.dataset.FlushCache()

    def _create_band(self, src, dst=None):
        ''' Add band to self.dataset:

        Get parameters of the source band(s) from input
        Generate source XML for the VRT, add options of creating
        Call GDALDataset.AddBand
        Set source and options
        Add metadata

        Parameters
        ----------
        src : dict with parameters of sources:
            SourceFilename
            SourceBand
            ScaleRatio
            ScaleOffset
            NODATA
            LUT
            SourceType
            DataType
            ImageOffset (RawVRT)
            PixelOffset (RawVRT)
            LineOffset (RawVRT)
            ByteOrder (RawVRT)
        dst : dict with parameters of the created band
            name
            dataType
            wkv
            suffix
            AnyOtherMetadata
            PixelFunctionType: - band will be a pixel function defined by the
                                 corresponding name/value.
                                 In this case src may be list of
                                 dicts with parameters for each source.
                               - in case the dst band has a different datatype
                                 than the source band it is important to add a
                                 SourceTransferType parameter in dst
            SourceTransferType

        Returns
        --------
        name : string, name of the added band

        Examples
        --------
        vrt._create_band({'SourceFilename': filename, 'SourceBand': 1})
        vrt._create_band({'SourceFilename': filename, 'SourceBand': 2,
                          'ScaleRatio': 0.0001},
                         {'name': 'LAT', 'wkv': 'latitude'})
        vrt._create_band({'SourceFilename': filename, 'SourceBand': 2},
                         {'suffix': '670',
                          'wkv': 'brightness_temperature'})
        vrt._create_band([{'SourceFilename': filename, 'SourceBand': 1},
                          {'SourceFilename': filename, 'SourceBand': 1}],
                         {'PixelFunctionType': 'NameOfPixelFunction'})

        '''
        self.logger.debug('INPUTS: %s, %s " ' % (str(src), str(dst)))
        # Make sure src is list, ready for loop
        if type(src) == dict:
            srcs = [src]
        elif type(src) in [list, tuple]:
            srcs = src
        else:
            raise AttributeError('Wrong src!')

        # Check if dst is given, or create empty dict
        if dst is None:
            dst = {}

        # process all sources: check, set defaults, make XML
        srcDefaults = {'SourceBand': 1,
                       'LUT': '',
                       'NODATA': '',
                       'SourceType': 'ComplexSource',
                       'ScaleRatio': 1.0,
                       'ScaleOffset': 0.0}
        for src in srcs:
            # check if SourceFilename is given
            if 'SourceFilename' not in src:
                raise AttributeError('SourceFilename not given!')

            # set default values
            for srcDefault in srcDefaults:
                if srcDefault not in src:
                    src[srcDefault] = srcDefaults[srcDefault]

            # Find DataType of source (if not given in src)
            if src['SourceBand'] > 0 and 'DataType' not in src:
                self.logger.debug('SRC[SourceFilename]: %s'
                                  % src['SourceFilename'])
                srcDataset = gdal.Open(src['SourceFilename'])
                srcRasterBand = srcDataset.GetRasterBand(src['SourceBand'])
                src['DataType'] = srcRasterBand.DataType
                self.logger.debug('SRC[DataType]: %d' % src['DataType'])

            srcDs = gdal.Open(src['SourceFilename'])
            # create XML for each source
            src['XML'] = self.ComplexSource.substitute(
                Dataset=src['SourceFilename'],
                SourceBand=src['SourceBand'],
                SourceType=src['SourceType'],
                NODATA=src['NODATA'],
                ScaleOffset=src['ScaleOffset'],
                ScaleRatio=src['ScaleRatio'],
                LUT=src['LUT'],
                srcXSize=srcDs.RasterXSize,
                srcYSize=srcDs.RasterYSize,
                dstXSize=srcDs.RasterXSize,
                dstYSize=srcDs.RasterYSize)

        # create destination options
        if 'PixelFunctionType' in dst and len(dst['PixelFunctionType']) > 0:
            # in case of PixelFunction
            options = ['subClass=VRTDerivedRasterBand',
                       'PixelFunctionType=%s' % dst['PixelFunctionType']]
            if 'SourceTransferType' in dst:
                options.append('SourceTransferType=%s' %
                               dst['SourceTransferType'])
        elif len(srcs) == 1 and srcs[0]['SourceBand'] == 0:
            # in case of VRTRawRasterBand
            options = ['subclass=VRTRawRasterBand',
                       'SourceFilename=%s' % src['SourceFilename'],
                       'ImageOffset=%f' % src['ImageOffset'],
                       'PixelOffset=%f' % src['PixelOffset'],
                       'LineOffset=%f' % src['LineOffset'],
                       'ByteOrder=%s' % src['ByteOrder']]
        else:
            # in common case
            options = []
        self.logger.debug('Options of AddBand: %s', str(options))

        # set destination dataType (if not given in input parameters)
        if 'dataType' not in dst:
            if (len(srcs) > 1 or float(srcs[0]['ScaleRatio']) != 1.0 or
                    len(srcs[0]['LUT']) > 0 or 'DataType' not in srcs[0]):
                # if pixel function
                # if scaling is applied
                # if LUT
                # if source band not available: float32
                dst['dataType'] = gdal.GDT_Float32
            else:
                self.logger.debug('Set dst[dataType]: %d' % src['DataType'])
                #otherwise take the DataType from source
                dst['dataType'] = src['DataType']

        # Set destination name
        # get short_name from WKV.XML
        dstWKV = dst.get('wkv', '')
        wkvDict = self._get_wkv(dstWKV)
        self.logger.debug('wkvDict:%s' % str(wkvDict))
        wkvShortName = wkvDict.get('short_name', '')
        self.logger.debug('WKV short_name:%s' % wkvShortName)

        # merge wkv[short_name] and dst[suffix] if both given
        if ('name' not in dst and len(wkvShortName) > 0):
            dstSuffix = dst.get('suffix', '')
            if len(dstSuffix) > 0:
                dstSuffix = '_' + dstSuffix
            dst['name'] = wkvShortName + dstSuffix

        # create list of available bands (to prevent duplicate names)
        bandNames = []
        for iBand in range(self.dataset.RasterCount):
            bandNames.append(self.dataset.GetRasterBand(iBand + 1).
                             GetMetadataItem('name'))

        # if name is not given add 'band_00N'
        if 'name' not in dst:
            for n in range(999):
                bandName = 'band_%03d' % n
                if bandName not in bandNames:
                    dst['name'] = bandName
                    break
        # if name already exist add '_00N'
        elif dst['name'] in bandNames:
            for n in range(999):
                bandName = dst['name'] + '_%03d' % n
                if bandName not in bandNames:
                    dst['name'] = bandName
                    break

        self.logger.debug('dst[name]:%s' % dst['name'])

        # Add Band
        self.dataset.AddBand(int(dst['dataType']), options=options)
        dstRasterBand = self.dataset.GetRasterBand(self.dataset.RasterCount)

        # Append sources to destination dataset
        if len(srcs) == 1 and srcs[0]['SourceBand'] > 0:
            # only one source
            dstRasterBand.SetMetadataItem('source_0',
                                          str(src['XML']), 'new_vrt_sources')
        elif len(srcs) > 1:
            # several sources for PixelFunction
            metadataSRC = {}
            for i, src in enumerate(srcs):
                metadataSRC['source_%d' % i] = src['XML']

            dstRasterBand.SetMetadata(metadataSRC, 'vrt_sources')

        # set metadata from WKV
        dstRasterBand = self._put_metadata(dstRasterBand, wkvDict)

        # set metadata from provided parameters
        # remove and add params
        dst['SourceFilename'] = srcs[0]['SourceFilename']
        dst['SourceBand'] = str(srcs[0]['SourceBand'])
        dstRasterBand = self._put_metadata(dstRasterBand, dst)

        # return name of the created band
        return dst['name']

    def _set_time(self, time):
        ''' Set time of dataset and/or its bands

        Parameters
        ----------
        time : datetime

        If a single datetime is given, this is stored in
        all bands of the dataset as a metadata item 'time'.
        If a list of datetime objects is given, different
        time can be given to each band.

        '''
        # Make sure time is a list with one datetime element per band
        numBands = self.dataset.RasterCount
        if (isinstance(time, datetime.datetime) or
                isinstance(time, datetime.date)):
            time = [time]
        if len(time) == 1:
            time = time * numBands
        if len(time) != numBands:
            self.logger.error('Dataset has %s elements, '
                              'but given time has %s elements.'
                              % (str(numBands), str(len(time))))

        # Store time as metadata key 'time' in each band
        for i in range(numBands):
            iBand = self.dataset.GetRasterBand(i + 1)
            iBand.SetMetadataItem('time', str(time[i].isoformat()))

        return

    def _get_wkv(self, wkvName):
        ''' Get wkv from wkv.xml

        Parameters
        -----------
        wkvName : string
            value of 'wkv' key in metaDict

        Returns
        --------
        wkvDict : dictionay
            WKV corresponds to the given wkv_name

        '''
        wkvDict = {}
        for iNode in self.wkvNode0.nodeList('wkv'):
            tagsList = iNode.tagList()
            if iNode.node('standard_name').value == wkvName:
                wkvDict = {'standard_name': wkvName}
                for iTag in tagsList:
                    wkvDict[iTag] = str(iNode.node(iTag).value)
        return wkvDict

    def _put_metadata(self, rasterBand, metadataDict):
        ''' Put all metadata into a raster band

        Take metadata from metadataDict and put to the GDAL Raster Band

        Parameters
        ----------
        rasterBand : GDALRasterBand
            destination band without metadata

        metadataDict : dictionary
            keys are names of metadata, values are values

        Returns
        --------
        rasterBand : GDALRasterBand
            destination band with metadata

        '''
        self.logger.debug('Put: %s ' % str(metadataDict))
        for key in metadataDict:
            try:
                metaValue = str(metadataDict[key])
            except UnicodeEncodeError:
                self.logger.error('Cannot add %s to metadata' % key)
            else:
                rasterBand.SetMetadataItem(key, metaValue)

        return rasterBand

    def create_dataset_from_array(self, array):
        '''Create a dataset with a band from an array

        Write contents of the array into flat binary file (VSI)
        Write VRT file with RawRastesrBand, which points to the binary file
        Open the VRT file as self.dataset with GDAL

        Parameters
        -----------
        array : numpy array

        Modifies
        ---------
        binary file is written (VSI)
        VRT file is written (VSI)
        self.dataset is opened

        '''
        arrayDType = array.dtype.name
        arrayShape = array.shape
        # create flat binary file from array (in VSI)
        binaryFile = self.fileName.replace('.vrt', '.raw')
        ofile = gdal.VSIFOpenL(binaryFile, 'wb')
        gdal.VSIFWriteL(array.tostring(), len(array.tostring()), 1, ofile)
        gdal.VSIFCloseL(ofile)
        array = None

        self.logger.debug('arrayDType: %s', arrayDType)

        #create conents of VRT-file pointing to the binary file
        dataType = {'uint8': 'Byte',
                    'int8': 'Byte',
                    'uint16': 'UInt16',
                    'int16': 'Int16',
                    'uint32': 'UInt32',
                    'int32': 'Int32',
                    'float32': 'Float32',
                    'float64': 'Float64',
                    'complex64': 'CFloat32',
                    'complex128': 'CFloat64'}.get(str(arrayDType))

        pixelOffset = {'Byte': '1',
                       'UInt16': '2',
                       'Int16': '2',
                       'UInt32': '4',
                       'Int32': '4',
                       'Float32': '4',
                       'Float64': '8',
                       'CFloat32': '8',
                       'CFloat64': '16'}.get(dataType)

        self.logger.debug('DataType: %s', dataType)

        lineOffset = str(int(pixelOffset) * arrayShape[1])
        contents = self.RawRasterBandSource.substitute(
            XSize=arrayShape[1],
            YSize=arrayShape[0],
            DataType=dataType,
            BandNum=1,
            SrcFileName=binaryFile,
            PixelOffset=pixelOffset,
            LineOffset=lineOffset)
        #write XML contents to
        self.write_xml(contents)

    def read_xml(self, inFileName=None):
        '''Read XML content of the VRT-file

        Parameters
        -----------
        inFileName : string, optional
            Name of the file to read XML from. self.fileName by default

        Returns
        --------
        string : XMl Content which is read from the VSI file

        '''
        # if no input file given, flush dataset content into VRT-file
        if inFileName is None:
            inFileName = str(self.fileName)
            self.dataset.FlushCache()

        #read from the vsi-file
        # open
        vsiFile = gdal.VSIFOpenL(inFileName, 'r')
        # get file size
        gdal.VSIFSeekL(vsiFile, 0, 2)
        vsiFileSize = gdal.VSIFTellL(vsiFile)
        # fseek to start again
        gdal.VSIFSeekL(vsiFile, 0, 0)
        # read
        vsiFileContent = gdal.VSIFReadL(vsiFileSize, 1, vsiFile)
        gdal.VSIFCloseL(vsiFile)
        return vsiFileContent

    def write_xml(self, vsiFileContent=None):
        '''Write XML content into a VRT dataset

        Parameters
        -----------
        vsiFileContent: string, optional
            XML Content of the VSI file to write

        Modifies
        ---------
        self.dataset
            If XML content was written, self.dataset is re-opened

        '''
        #write to the vsi-file

        vsiFile = gdal.VSIFOpenL(self.fileName, 'w')
        gdal.VSIFWriteL(vsiFileContent,
                        len(vsiFileContent), 1, vsiFile)
        gdal.VSIFCloseL(vsiFile)
        # re-open self.dataset with new content
        self.dataset = gdal.Open(self.fileName)

    def export(self, fileName):
        '''Export VRT file as XML into given <fileName>'''
        self.vrtDriver.CreateCopy(fileName, self.dataset)

    def copy(self):
        '''Creates full copy of VRT dataset'''
        try:
            # deep copy (everything including bands)
            vrt = VRT(vrtDataset=self.dataset,
                      geolocationArray=self.geolocationArray)
        except:
            # shallow copy (only geometadata)
            vrt = VRT(gdalDataset=self.dataset,
                      geolocationArray=self.geolocationArray)

        # add bandVRTs: dictionary with several VRTs generated in mappers
        # or with added bands
        vrt.bandVRTs = self.bandVRTs

        # set TPS flag
        vrt.tps = bool(self.tps)

        # iterative copy of self.vrt
        if self.vrt is not None:
            vrt.vrt = self.vrt.copy()
            vrtXML = vrt.read_xml()
            vrtXML = vrtXML.replace(os.path.split(self.vrt.fileName)[1],
                                    os.path.split(vrt.vrt.fileName)[1])
            vrt.write_xml(vrtXML)

        return vrt

    def add_geolocationArray(self, geolocationArray=None):
        ''' Add GEOLOCATION ARRAY to the VRT

        Parameters
        -----------
        geolocationArray: GeolocationArray object

        Modifes
        --------
        Add geolocationArray to self
        Sets GEOLOCATION ARRAY metadata

        '''
        if geolocationArray is None:
            geolocationArray = GeolocationArray()
        self.geolocationArray = geolocationArray

        # add GEOLOCATION ARRAY metadata  if geolocationArray is not empty
        if len(geolocationArray.d) > 0:
            self.dataset.SetMetadata(geolocationArray.d, 'GEOLOCATION')

    def remove_geolocationArray(self):
        ''' Remove GEOLOCATION ARRAY from the VRT

        Modifes
        --------
        Set self.geolocationArray to None
        Sets GEOLOCATION ARRAY metadata to ''

        '''
        self.geolocationArray.d = {}

        # add GEOLOCATION ARRAY metadata (empty if geolocationArray is empty)
        self.dataset.SetMetadata('', 'GEOLOCATION')

    def _remove_geotransform(self):
        '''Remove GeoTransfomr from VRT Object

        Modifies
        ---------
        The tag <GeoTransform> is revoved from the VRT-file

        '''
        # read XML content from VRT
        tmpVRTXML = self.read_xml()
        # find and remove GeoTransform
        node0 = Node.create(tmpVRTXML)
        node1 = node0.delNode('GeoTransform')
        # Write the modified elemements back into temporary VRT
        self.write_xml(node0.rawxml())

    def _add_gcp_metadata(self, bottomup=True):
        '''Add GCPs to metadata (required e.g. by Nansat.export())

        Creates string representation of GCPs line/pixel/X/Y
        Adds these string to metadata

        Modifies
        ---------
        Add self.vrd.dataset.Metadata

        '''
        gcpNames = ['GCPPixel', 'GCPLine', 'GCPX', 'GCPY']
        gcps = self.dataset.GetGCPs()
        srs = self.dataset.GetGCPProjection()
        chunkLength = 5000

        # exit if no GCPs
        if len(gcps) == 0:
            return

        # add GCP Projection
        self.dataset.SetMetadataItem('NANSAT_GCPProjection',
                                     srs.replace(',',  '|').replace('"', '&'))

        # make empty strings
        gspStrings = ['', '', '', '']

        column = 0
        for gcp in gcps:
            if gcps[0].GCPLine == gcp.GCPLine:
                column += 1
            else:
                break

        # change the shape of gcps. (from 1D to 2D)
        row = len(gcps) / column
        gcps = list(gcps)
        gcps = zip(*[iter(gcps)]*column)

        # fill string with values
        for iRow in range(row):
            for jColumn in range(column):
                gspStrings[0] = ('%s%05d| ' %
                                 (gspStrings[0],
                                  int(gcps[iRow][jColumn].GCPPixel)))
                gspStrings[1] = ('%s%05d| ' %
                                 (gspStrings[1],
                                  int(gcps[iRow][jColumn].GCPLine)))
                # if bottomup is True (=image is filpped), gcps are flipped
                if bottomup:
                    gspStrings[2] = ('%s%012.8f| ' %
                                     (gspStrings[2],
                                      gcps[row-iRow-1][jColumn].GCPX))
                    gspStrings[3] = ('%s%012.8f| ' %
                                     (gspStrings[3],
                                      gcps[row-iRow-1][jColumn].GCPY))
                else:
                    gspStrings[2] = ('%s%012.8f| ' %
                                     (gspStrings[2],
                                      gcps[iRow][jColumn].GCPX))
                    gspStrings[3] = ('%s%012.8f| ' %
                                     (gspStrings[3],
                                      gcps[iRow][jColumn].GCPY))

        for i, gspString in enumerate(gspStrings):
            #split string into chunks
            numberOfChunks = int(float(len(gspString)) / chunkLength)
            chunki = 0
            for chunki in range(0, numberOfChunks + 1):
                chunk = gspString[(chunki * chunkLength):
                                  min(((chunki + 1) * chunkLength),
                                      len(gspString))]
                # add chunk to metadata
                self.dataset.SetMetadataItem('NANSAT_%s_%03d'
                                             % (gcpNames[i], chunki),
                                             chunk)

    def get_warped_vrt(self, dstSRS=None, eResampleAlg=0,
                       xSize=0, ySize=0, blockSize=None,
                       geoTransform=None, WorkingDataType=None,
                       use_geolocationArray=True,
                       use_gcps=True, skip_gcps=1,
                       use_geotransform=True,
                       dstGCPs=[], dstGeolocationArray=None):

        ''' Create VRT object with WarpedVRT

        Modifies the input VRT according to the input options
        Creates simple WarpedVRT with AutoCreateWarpedVRT
        Modifies the WarpedVRT according to the input options
        The original VRT is stored as WarpedVRT.vrt

        The function tries to use geolocation array by default;
        if not present (or canceled) tries to use GCPs;
        if not present (or canceled) tries to use GeoTransform
        (either from input dataset or calculates a new one with dx=1,dy=-1).
        Three switches (use_geolocationArray, use_gcps, use_geotransform)
        allow to select which method to apply for warping. E.g.:
        # #1: srcVRT has GeolocationArray, geolocation array is used
        warpedVRT = srcVRT.get_warped_vrt(dstSRS, xSize, ySize,
                                             geoTransform)
        # #2: srcVRT has GeolocationArray, geolocation array is not used,
        # either GCPs (if present) or GeoTransform is used
        warpedVRT = srcVRT.get_warped_vrt(dstSRS, xSize, ySize,
                                             geoTransform,
                                             use_geolocationArray=False)
        # #3: srcVRT has GeolocationArray or GCPs, geolocation array is
        # not used, and GCPs are not used either.
        # Only input GeoTranform is used
        warpedVRT = srcVRT.get_warped_vrt(dstSRS, xSize, ySize,
                                             geoTransform,
                                             use_geolocationArray=False,
                                             use_gcps=False)

        # #4: srcVRT has whatever georeference, geolocation array is not used,
        # GCPs are not used, GeoTransform is not used either.
        # Artificial GeoTranform is calculated: (0, 1, 0, srcVRT.xSize, -1)
        # Warping becomes pure affine resize
        warpedVRT = srcVRT.get_warped_vrt(dstSRS, xSize, ySize,
                                             geoTransform,
                                             use_geolocationArray=False,
                                             use_gcps=False.,
                                             use_geotransform=false)

        If destination image has GCPs (provided in <dstGCPs>): fake GCPs for
        referencing line/piex of SRC image and X/Y of DST image are created
        and added to the SRC image. After warping dstGCPs are added to
        the WarpedVRT

        If destination image has geolocation array (provided in
        <dstGeolocationArray>):this geolocation array is added to the WarpedVRT


        Parameters
        -----------
        dstSRS : string
            WKT of the destination projection
        eResampleAlg : int (GDALResampleAlg)
            0 : NearestNeighbour,
            1 : Bilinear,
            2 : Cubic,
            3 : CubicSpline,
            4 : Lancoz
        xSize, ySize : int
            width and height of the destination rasetr
        geoTransform : tuple with 6 floats
            destination GDALGeoTransfrom
        dstGCPs : list with GDAL GCPs
            GCPs of the destination image
        dstGeolocationArray : GeolocationArray object
            Geolocation array of the destination object
        use_geolocationArray : Boolean (True)
            Use geolocation array in input dataset (if present) for warping
        use_gcps : Boolean (True)
            Use GCPs in input dataset (if present) for warping
        skip_gcps : int
            See nansat.reproject() for explanation
        use_geotransform : Boolean (True)
            Use GeoTransform in input dataset for warping or make artificial
            GeoTransform : (0, 1, 0, srcVRT.xSize, -1)

        Returns
        --------
        warpedVRT : VRT object with WarpedVRT

        '''
        # VRT to be warped
        srcVRT = self.copy()

        # srs to be used in AutoCreateWarpedVRT
        acwvSRS = dstSRS

        # if destination GCPs are given: create and add fake GCPs to src
        if len(dstGCPs) > 0 and use_gcps:
            fakeGCPs = srcVRT._create_fake_gcps(dstGCPs, skip_gcps)
            srcVRT.dataset.SetGCPs(fakeGCPs['gcps'], fakeGCPs['srs'])
            # don't use geolocation array
            use_geolocationArray = False
            acwvSRS = None

        # prepare VRT.dataset for warping.
        # Select if GEOLOCATION Array,
        # or GCPs, or GeoTransform from the original
        # dataset are used
        if len(self.geolocationArray.d) > 0 and use_geolocationArray:
            # use GEOLOCATION ARRAY by default
            # (remove GCP and GeoTransform)
            srcVRT.dataset.SetGCPs([], '')
            srcVRT._remove_geotransform()
        elif len(srcVRT.dataset.GetGCPs()) > 0 and use_gcps:
            # fallback to GCPs
            # (remove GeolocationArray and GeoTransform)
            srcVRT.dataset.SetMetadata('', 'GEOLOCATION')
            srcVRT._remove_geotransform()
        elif use_geotransform:
            # fallback to GeoTransform in input VRT
            # (remove GeolocationArray and GCP)
            srcVRT.dataset.SetMetadata('', 'GEOLOCATION')
            srcVRT.dataset.SetGCPs([], '')
        else:
            # fallback to simplest GeoTransform
            # (remove GeolocationArray and GCP and replace GeoTransform)
            srcVRT.dataset.SetMetadata('', 'GEOLOCATION')
            srcVRT.dataset.SetGCPs([], '')
            srcVRT.dataset.SetGeoTransform((0, 1, 0,
                                            srcVRT.dataset.RasterYSize, 0, -1))
        # create Warped VRT GDAL Dataset
        self.logger.debug('Run AutoCreateWarpedVRT...')
        warpedVRT = gdal.AutoCreateWarpedVRT(srcVRT.dataset, None,
                                             acwvSRS, eResampleAlg)
        # TODO: implement the below option for proper handling of
        # stereo projections
        # warpedVRT = gdal.AutoCreateWarpedVRT(srcVRT.dataset, '',
        #                                      dstSRS, eResampleAlg)

        # check if Warped VRT was created
        if warpedVRT is None:
            raise AttributeError('Cannot create warpedVRT!')

        # create VRT object from Warped VRT GDAL Dataset
        self.logger.debug('create VRT object from Warped VRT GDAL Dataset')
        warpedVRT = VRT(vrtDataset=warpedVRT)

        # set x/y size, geoTransform, blockSize
        self.logger.debug('set x/y size, geoTransform, blockSize')

        # Modify rasterXsize, rasterYsize and geotranforms in the warped VRT
        warpedXML = warpedVRT.read_xml()
        node0 = Node.create(warpedXML)

        if xSize > 0:
            node0.replaceAttribute('rasterXSize', str(xSize))
        if ySize > 0:
            node0.replaceAttribute('rasterYSize', str(ySize))

        if geoTransform is not None:
            invGeotransform = gdal.InvGeoTransform(geoTransform)
            # convert proper string style and set to the GeoTransform element
            node0.node('GeoTransform').value = str(geoTransform).strip('()')
            node0.node('DstGeoTransform').value = str(geoTransform).strip('()')
            node0.node('DstInvGeoTransform').value = (
                str(invGeotransform[1]).strip('()'))

            if node0.node('SrcGeoLocTransformer'):
                node0.node('BlockXSize').value = str(xSize)
                node0.node('BlockYSize').value = str(ySize)

            if blockSize is not None:
                node0.node('BlockXSize').value = str(blockSize)
                node0.node('BlockYSize').value = str(blockSize)

            if WorkingDataType is not None:
                node0.node('WorkingDataType').value = WorkingDataType

        """
        # TODO: test thoroughly and implement later
        if srcSRS is not None and dstSRS is not None:
            rt = self.ReprojectTransformer.substitute(SourceSRS=None,
                                                      TargetSRS=None)
            print 'rt', rt
            rtNode = Node.create(rt)
            print 'rtNode.xml()', rtNode.xml()
            giptNode = node0.node('GenImgProjTransformer')
            print 'giptNode', giptNode
            giptNode += rtNode
            print 'node0.xml()', node0.xml()
        """
        # overwrite XML of the warped VRT file with uprated size
        # and geotranform
        warpedVRT.write_xml(node0.rawxml())

        # apply thin-spline-transformation option
        if use_gcps and self.tps:
            tmpVRTXML = warpedVRT.read_xml()
            tmpVRTXML = tmpVRTXML.replace('GCPTransformer', 'TPSTransformer')
            warpedVRT.write_xml(tmpVRTXML)

        """
        # TODO: implement the below option for proper handling stereo
        # projections over the pole get source projection from GCPs or
        # from dataset (TODO: or from GeolocationArray)
        if len(srcVRT.dataset.GetGCPs()) == 0:
            srcSRS = srcVRT.dataset.GetProjection()
        else:
            srcSRS = srcVRT.dataset.GetGCPProjection()
        # modify the VRT XML file
        """

        # if given, add dst GCPs
        self.logger.debug('if given, add dst GCPs')
        if len(dstGCPs) > 0:
            warpedVRT.dataset.SetGCPs(dstGCPs, dstSRS)
            warpedVRT._remove_geotransform()
            warpedVRT.dataset.SetProjection('')

        # if given, add dst GeolocationArray
        self.logger.debug('# if given, add dst GeolocationArray')
        if dstGeolocationArray is not None:
            warpedVRT._remove_geotransform()
            warpedVRT.add_geolocationArray(dstGeolocationArray)
            warpedVRT.dataset.SetProjection('')

        # Copy self to warpedVRT
        warpedVRT.vrt = self.copy()

        # replace the reference from srcVRT to self
        self.logger.debug('replace the reference from srcVRT to self')
        rawFileName = str(os.path.basename(warpedVRT.vrt.fileName))
        warpedXML = str(warpedVRT.read_xml())
        node0 = Node.create(warpedXML)
        node1 = node0.node('GDALWarpOptions')
        node1.node('SourceDataset').value = '/vsimem/' + rawFileName
        warpedVRT.write_xml(node0.rawxml())

        return warpedVRT

    def _create_fake_gcps(self, gcps, skip_gcps):
        '''Create GCPs with reference self.pixel/line ==> dst.pixel/line

        GCPs from a destination image (dstGCP) are converted to a gcp of source
        image (srcGCP) this way:

        srcGCPPixel = srcPixel
        srcGCPLine = srcLine
        srcGCPX = dstGCPPixel = f(srcSRS, dstGCPX, dstGCPY)
        srcGCPY = dstGCPLine = f(srcSRS, dstGCPX, dstGCPY)

        Parameters
        -----------
        gcps : list
            GDAL GCPs
        skip_gcps : int
            See nansat.reproject() for explanation

        Returns
        --------
        gcps : dict
            {'gcps': list with GDAL GCPs, 'srs': fake stereo WKT}

        '''
        # create transformer. converts lat/lon to pixel/line of SRC image
        srcTransformer = gdal.Transformer(self.dataset, None,
                                          ['SRC_SRS=' + self.get_projection(),
                                           'DST_SRS=' + NSR().wkt])

        # create 'fake' GCPs
        fakeGCPs = []
        for g in gcps[::skip_gcps]:
            # transform DST lat/lon to SRC pixel/line
            succ, point = srcTransformer.TransformPoint(1, g.GCPX, g.GCPY)
            srcPixel = point[0]
            srcLine = point[1]

            # swap coordinates in GCPs:
            # pix1/line1 -> lat/lon  =>=>  pix2/line2 -> pix1/line1
            fakeGCPs.append(gdal.GCP(g.GCPPixel, g.GCPLine,
                                     0, srcPixel, srcLine))

        return {'gcps': fakeGCPs, 'srs': NSR('+proj=stere').wkt}

    def _latlon2gcps(self, lat, lon, numOfGCPs=100):
        ''' Create list of GCPs from given grids of latitude and longitude

        take <numOfGCPs> regular pixels from inpt <lat> and <lon> grids
        Create GCPs from these pixels
        Create latlong GCPs projection

        Parameters
        -----------
        lat : Numpy grid
            array of latitudes
        lon : Numpy grid
            array of longitudes (should be the same size as lat)
        numOfGCPs : int, optional, default = 100
            number of GCPs to create

        Returns
        --------
        gcsp : List with GDAL GCPs

        '''
        # estimate step of GCPs
        gcpSize = np.sqrt(numOfGCPs)
        step0 = max(1, int(float(lat.shape[0]) / gcpSize))
        step1 = max(1, int(float(lat.shape[1]) / gcpSize))
        self.logger.debug('gcpCount: %d %d %f %d %d',
                          lat.shape[0], lat.shape[1], gcpSize, step0, step1)

        # generate list of GCPs
        gcps = []
        k = 0
        for i0 in range(0, lat.shape[0], step0):
            for i1 in range(0, lat.shape[1], step1):
                # create GCP with X,Y,pixel,line from lat/lon matrices
                gcp = gdal.GCP(float(lon[i0, i1]),
                               float(lat[i0, i1]),
                               0, i1, i0)
                self.logger.debug('%d %d %d %f %f',
                                  k, gcp.GCPPixel, gcp.GCPLine,
                                  gcp.GCPX, gcp.GCPY)
                gcps.append(gcp)
                k += 1

        return gcps

    def convert_GeolocationArray2GPCs(self, stepX=1, stepY=1):
        ''' Converting geolocation arrays to GCPs, and deleting the former

        When the geolocation arrays are much smaller than the raster bands,
        warping quality is very bad. This function is a temporary solution
        until (eventually) the problem with geolocation interpolation
        is solved:
        http://trac.osgeo.org/gdal/ticket/4907

        Parameters
        -----------
        stepX : int, optional (default 1)
        stepY : int, optional (default 1)
            If density of GCPs is too high, warping speed increases
            dramatically when using -tps (switch to gdalwarp).
            stepX and stepY can be adjusted to reduce density of GCPs
            (always keeping the ones around boundaries)

        Modifies
        ---------
        self.GCPs are added
        self.geolocationArray is removed

        '''
        geolocArray = self.dataset.GetMetadata('GEOLOCATION')
        x = self.geolocationArray.xVRT.dataset.GetRasterBand(2).ReadAsArray()
        y = self.geolocationArray.xVRT.dataset.GetRasterBand(1).ReadAsArray()
        numy, numx = x.shape
        PIXEL_OFFSET = int(geolocArray['PIXEL_OFFSET'])
        PIXEL_STEP = int(geolocArray['PIXEL_STEP'])
        LINE_OFFSET = int(geolocArray['LINE_OFFSET'])
        LINE_STEP = int(geolocArray['LINE_STEP'])
        pixels = np.linspace(PIXEL_OFFSET, PIXEL_OFFSET + (numx - 1) *
                             PIXEL_STEP, numx)
        lines = np.linspace(LINE_OFFSET, LINE_OFFSET + (numy - 1) *
                            LINE_STEP, numy)
        # Make GCPs
        GCPs = []
        # Subsample (if requested), but use linspace to
        # make sure endpoints are ntained
        for p in np.around(np.linspace(0, len(pixels) - 1, numx / stepX)):
            for l in np.around(np.linspace(0, len(lines) - 1, numy / stepY)):
                g = gdal.GCP(float(x[l, p]), float(y[l, p]), 0,
                             pixels[p], lines[l])
                GCPs.append(g)
        # Insert GCPs
        self.dataset.SetGCPs(GCPs, geolocArray['SRS'])
        # Delete geolocation array
        self.add_geolocationArray()

    def copyproj(self, fileName):
        ''' Copy geoloctation data from given VRT to a figure file

        Useful for adding geolocation information to figure
        files produced e.g. by Figure class, which contain no geolocation.
        Analogue to utility gdalcopyproj.py.

        Parameters
        -----------
        fileName : string
            Name of file to which the geolocation data shall be written

        '''
        figDataset = gdal.Open(fileName, gdal.GA_Update)
        figDataset.SetGeoTransform(self.dataset.GetGeoTransform())
        figDataset.SetProjection(self.dataset.GetProjection())
        gcps = self.dataset.GetGCPs()
        if len(gcps) != 0:
            figDataset.SetGCPs(gcps, self.dataset.GetGCPProjection())
        figDataset = None  # Close and write output file

    def delete_band(self, bandNum):
        ''' Delete a band from the given VRT

        Parameters
        ----------
        bandNum : int
            band number

        '''
        node0 = Node.create(self.read_xml())
        node0.delNode('VRTRasterBand', options={'band': bandNum})
        self.write_xml(node0.rawxml())

    def delete_bands(self, bandNums):
        ''' Delete bands

        Parameters
        ----------
        bandNums : list
            elements are int

        '''
        bandNums.sort()
        bandNums.reverse()
        for iBand in bandNums:
            self.delete_band(iBand)

    def set_subsetMask(self, maskDs, xOff, yOff, dstXSize, dstYSize):
        ''' Add maskband and modify xml to proper size

        Parameters
        ----------
        maskDs : dataset
            gdal dataset (mask)
        xOff, yOff : int
            offset of the subset based on the underlying dataset
        dstXSize, dstYSize : int
            size of the subset data

        '''
        # create empty maskband
        self.dataset.CreateMaskBand(gdal.GMF_PER_DATASET)
        self.dataset = self.vrtDriver.CreateCopy(self.fileName, self.dataset)

        # get source bandsize
        srcXSize = self.dataset.RasterXSize
        srcYSize = self.dataset.RasterYSize

        # read xml and create the node
        XML = self.read_xml()
        node0 = Node.create(XML)

        # replace the rastersize to the masked raster size
        node0.replaceAttribute('rasterXSize', str(dstXSize))
        node0.replaceAttribute('rasterYSize', str(dstYSize))

        # replace source band data to masked band data
        for iNode in node0.nodeList('VRTRasterBand'):
            node1 = iNode.node('ComplexSource').node('SrcRect')
            node1.replaceAttribute('xOff', str(xOff))
            node1.replaceAttribute('yOff', str(yOff))
            node1.replaceAttribute('xSize', str(dstXSize))
            node1.replaceAttribute('ySize', str(dstYSize))
            node1 = iNode.node('ComplexSource').node('DstRect')
            node1.replaceAttribute('xSize', str(dstXSize))
            node1.replaceAttribute('ySize', str(dstYSize))

        # create contents for mask band
        contents = self.ComplexSource.substitute(
            SourceType='SimpleSource',
            Dataset=maskDs.GetDescription(),
            SourceBand='mask,1',
            NODATA='',
            ScaleOffset='',
            ScaleRatio='',
            LUT='',
            srcXSize=srcXSize,
            srcYSize=srcYSize,
            dstXSize=dstXSize,
            dstYSize=dstYSize)

        # add mask band contents to xml
        node1 = node0.node('MaskBand').node('VRTRasterBand').insert(contents)
        node0.replaceNode('VRTRasterBand', 0, node1)

        # write contents
        self.write_xml(node0.rawxml())

    def get_shifted_vrt(self, shiftDegree):
        ''' Roll data in bands westwards or eastwards

        Create shiftVRT which references self. Modify georeference
        of shiftVRT to account for the roll. Add as many bands as in self
        but for each band create two complex sources: for western
        and eastern parts. Keep self in shiftVRT.vrt

        Parameters
        ----------
        shiftDegree : float
            rolling angle, how far east/west to roll

        Returns
        -------
        shiftVRT : VRT object with rolled bands

        '''
        # Copy self into self.vrt
        shiftVRT = VRT(gdalDataset=self.dataset)
        shiftVRT.vrt = self.copy()

        if shiftDegree < 0:
            shiftDegree += 360.0

        geoTransform = shiftVRT.vrt.dataset.GetGeoTransform()
        shiftPixel = int(shiftDegree / float(geoTransform[1]))
        geoTransform = list(geoTransform)
        geoTransform[0] = round(geoTransform[0] + shiftDegree, 3)
        newEastBorder = geoTransform[0] + (geoTransform[1] *
                                           shiftVRT.dataset.RasterXSize)
        if newEastBorder > 360.0:
            geoTransform[0] -= 360.0
        shiftVRT.dataset.SetGeoTransform(tuple(geoTransform))

        # Add bands to self
        for iBand in range(shiftVRT.vrt.dataset.RasterCount):
            src = {'SourceFilename': shiftVRT.vrt.fileName,
                   'SourceBand': iBand + 1}
            dst = shiftVRT.vrt.dataset.GetRasterBand(iBand+1).GetMetadata()
            shiftVRT._create_band(src, dst)

        # read xml and create the node
        XML = shiftVRT.read_xml()
        node0 = Node.create(XML)

        # divide into two bands and switch the bands
        for i in range(len(node0.nodeList('VRTRasterBand'))):
            # create i-th 'VRTRasterBand' node
            node1 = node0.node('VRTRasterBand', i)
            node1Band = node1.getAttribute('band')
            # modify the 1st band
            shiftStr = str(shiftPixel)
            sizeStr = str(shiftVRT.vrt.dataset.RasterXSize - shiftPixel)
            (node1.node('ComplexSource').node('DstRect').
                replaceAttribute('xOff', shiftStr))
            (node1.node('ComplexSource').node('DstRect').
                replaceAttribute('xSize', sizeStr))
            (node1.node('ComplexSource').node('SrcRect').
                replaceAttribute('xSize', sizeStr))

            # add the 2nd band
            xmlSource = node1.rawxml()
            cloneNode = Node.create(xmlSource).node('ComplexSource')
            #cloneNode = node1.node('ComplexSource')
            cloneNode.node('SrcRect').replaceAttribute('xOff', sizeStr)
            cloneNode.node('DstRect').replaceAttribute('xOff', str(0))
            cloneNode.node('SrcRect').replaceAttribute('xSize', shiftStr)
            cloneNode.node('DstRect').replaceAttribute('xSize', shiftStr)

            # get VRTRasterBand with inserted ComplexSource
            node1 = node1.insert(cloneNode.rawxml())
            node0.replaceNode('VRTRasterBand', i, node1)

        # write down XML contents
        shiftVRT.write_xml(node0.rawxml())

        return shiftVRT

    def get_sub_vrt(self, steps=1):
        '''Return sub-VRT from given depth

        Iteratively copy self.vrt into self until
        self.vrt is None or steps == 0

        Parameters
        -----------
        steps : int
            How many sub VRTs to restore

        Returns
        -------
        self : if no deeper VRTs found
        self.vrt : if deeper VRTs are found

        Modifies
        --------
        self
        self.vrt

        '''

        # check if self is the last valid (deepest) VRT
        if self.vrt is None:
            return self

        # check if required depth of restoration is met
        if steps == 0:
            return self

        # decrease the depth of restoration
        steps -= 1

        # return restored sub-VRT
        return self.vrt.get_sub_vrt(steps)

    def __repr__(self):
        strOut = os.path.split(self.fileName)[1]
        if self.vrt is not None:
            strOut += '=>%s' % self.vrt.__repr__()
        return strOut

    def get_super_vrt(self):
        '''Create vrt with subVRT

        copy of self in vrt.vrt and change references from vrt to vrt.vrt

        '''

        # create new self
        superVRT = VRT(gdalDataset=self.dataset)
        superVRT.vrt = self.copy()
        superVRT.tps = self.tps

        # Add bands to newSelf
        for iBand in range(superVRT.vrt.dataset.RasterCount):
            src = {'SourceFilename': superVRT.vrt.fileName,
                   'SourceBand': iBand + 1}
            dst = superVRT.vrt.dataset.GetRasterBand(iBand + 1).GetMetadata()
            # remove PixelFunctionType from metadata to prevent its application
            if 'PixelFunctionType' in dst:
                dst.pop('PixelFunctionType')
            superVRT._create_band(src, dst)
        superVRT.dataset.FlushCache()

        return superVRT

    def get_subsampled_vrt(self, newRasterXSize, newRasterYSize,
                            factor, eResampleAlg):
        '''Create VRT and replace step in the source'''

        subsamVRT = self.get_super_vrt()

        # Get XML content from VRT-file
        vrtXML = subsamVRT.read_xml()
        node0 = Node.create(vrtXML)

        # replace rasterXSize in <VRTDataset>
        node0.replaceAttribute('rasterXSize', str(newRasterXSize))
        node0.replaceAttribute('rasterYSize', str(newRasterYSize))

        rasterYSize = subsamVRT.vrt.dataset.RasterYSize
        rasterXSize = subsamVRT.vrt.dataset.RasterXSize

        # replace xSize in <DstRect> of each source
        for iNode1 in node0.nodeList('VRTRasterBand'):
            for sourceName in ['ComplexSource', 'SimpleSource']:
                for iNode2 in iNode1.nodeList(sourceName):
                    iNodeDstRect = iNode2.node('DstRect')
                    iNodeDstRect.replaceAttribute('xSize',
                                                  str(newRasterXSize))
                    iNodeDstRect.replaceAttribute('ySize',
                                                  str(newRasterYSize))
            # if method=-1, overwrite 'ComplexSource' to 'AveragedSource'
            if eResampleAlg == -1:
                iNode1.replaceTag('ComplexSource', 'AveragedSource')
                iNode1.replaceTag('SimpleSource', 'AveragedSource')
                # if the values are complex number, give a warning
                if iNode1.getAttribute('dataType').startswith('C'):
                    warnings.warn(
                        'Band %s : The imaginary parts of complex numbers ' \
                        'are lost when resampling by averaging ' \
                        '(eResampleAlg=-1)' %iNode1.getAttribute('band')
                    )

        # Write the modified elemements into VRT
        subsamVRT.write_xml(node0.rawxml())

        return subsamVRT

    def transform_points(self, colVector, rowVector, DstToSrc=0,
                         dstDs=None, options=None):
        '''Transform given lists of X,Y coordinates into lat/lon

        Parameters
        -----------
        colVector, rowVector : lists
            X and Y coordinates with any coordinate system
        DstToSrc : 0 or 1
            1 for inverse transformation, 0 for forward transformation.
        dstDs : dataset
            destination dataset. The default is None.
            It means transform ownPixLin <--> ownXY.

        option : string
            if 'METHOD=GEOLOC_ARRAY', specify here.

        Returns
        --------
        lonVector, latVector : numpy arrays
            X and Y coordinates in degree of lat/lon

        '''
        # get source SRS (either Projection or GCPProjection)
        srcWKT = self.get_projection()

        # prepare options
        if options is None:
            options = ['SRC_SRS=' + srcWKT, 'DST_SRS=' + NSR().wkt]
            # add TPS method if we have GCPs and self.tps is True
            if self.tps and len(self.dataset.GetGCPs()) > 0:
                options.append('METHOD=GCP_TPS')

        # create transformer
        transformer = gdal.Transformer(self.dataset, dstDs, options)

        # convert lists with X,Y coordinates to 2D numpy array
        xy = np.array([colVector, rowVector]).transpose()

        # transfrom coordinates
        #lonlat = transformer.TransformPoints(DstToSrc, xy)#[0]
        #import pdb; pdb.set_trace()
        lonlat = transformer.TransformPoints(DstToSrc, xy)[0]

        # convert return to lon,lat vectors
        lonlat = np.array(lonlat)
        if lonlat.shape[0] > 0:
            lonVector = lonlat[:, 0]
            latVector = lonlat[:, 1]
        else:
            lonVector, latVector = [], []

        return lonVector, latVector

    def get_projection(self):
        '''Get projection form self.dataset

        Get projection from GetProjection() or GetGCPProjection().
        If both are empty, raise error

        Return
        -------
        projection : projection or GCPprojection

        Raises
        -------
        ProjectionError : occurrs when the projection is empty.

        '''
        #get projection or GCPProjection
        projection = self.dataset.GetProjection()
        if projection == '':
            projection = self.dataset.GetGCPProjection()

        return projection

    def get_resized_vrt(self, xSize, ySize, use_geolocationArray=False,
                        use_gcps=False, use_geotransform=False,
                        eResampleAlg=1, **kwargs):

        ''' Resize VRT

        Create Warped VRT with modified RasterXSize, RasterYSize, GeoTransform.
        The returned VRT object has a copy of its original source VRT in its
        own vrt object (e.g. warpedVRT.vrt = originalVRT.copy()).

        Parameters
        -----------
        xSize, ySize : int
            new size of the VRT object
        eResampleAlg : GDALResampleAlg
            see also gdal.AutoCreateWarpedVRT

        Returns
        --------
        VRT object : Resized VRT object

        '''
        # modify GeoTransform: set resolution from new X/Y size
        geoTransform = (0.5,
                        float(self.dataset.RasterXSize - 1.0) / float(xSize),
                        0,
                        self.dataset.RasterYSize - 0.5,
                        0,
                        - float(self.dataset.RasterYSize - 1.0) / float(ySize))

        # update size and GeoTranform in XML of the warped VRT object
        warpedVRT = self.get_warped_vrt(xSize=xSize, ySize=ySize,
                                        geoTransform=geoTransform,
                                        use_geolocationArray=use_geolocationArray,
                                        use_gcps=use_gcps,
                                        use_geotransform=use_geotransform,
                                        eResampleAlg=eResampleAlg)

        return warpedVRT

    def reproject_GCPs(self, dstSRS):
        '''Reproject all GCPs to a new spatial reference system

        Necessary before warping an image if the given GCPs
        are in a coordinate system which has a singularity
        in (or near) the destination area (e.g. poles for lonlat GCPs)

        Parameters
        ----------
        dstSRS : proj4, WKT, NSR, EPSG
            Destiination SRS given as any NSR input parameter

        Modifies
        --------
            Reprojects all GCPs to new SRS and updates GCPProjection
        '''
        # Make tranformer from GCP SRS to destination SRS
        dstSRS = NSR(dstSRS)
        srcSRS = NSR(self.dataset.GetGCPProjection())
        transformer = osr.CoordinateTransformation(srcSRS, dstSRS)

        # Reproject all GCPs
        srcGCPs = self.dataset.GetGCPs()
        dstGCPs = []
        for srcGCP in srcGCPs:
            (x, y, z) = transformer.TransformPoint(srcGCP.GCPX,
                                                   srcGCP.GCPY,
                                                   srcGCP.GCPZ)
            dstGCP = gdal.GCP(x, y, z, srcGCP.GCPPixel,
                              srcGCP.GCPLine, srcGCP.Info, srcGCP.Id)
            dstGCPs.append(dstGCP)

        # Update dataset
        self.dataset.SetGCPs(dstGCPs, dstSRS.wkt)<|MERGE_RESOLUTION|>--- conflicted
+++ resolved
@@ -186,11 +186,7 @@
     # main sub VRT
     vrt = None
     # other sub VRTs
-<<<<<<< HEAD
-    subVRTs = None
-=======
     bandVRTs = None
->>>>>>> 21105915
     # use Thin Spline Transformation of the VRT has GCPs?
     tps = False
 
