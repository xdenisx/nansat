--- conflicted
+++ resolved
@@ -1,8 +1,4 @@
-<<<<<<< HEAD
-#---------------    ----------------------------------------------------------------
-=======
 #------------------------------------------------------------------------------
->>>>>>> 21336945
 # Name:         test_nansat.py
 # Purpose:      Test the Nansat class
 #
@@ -193,7 +189,8 @@
 
             self.assertTrue(len(w)==1)
             self.assertTrue(issubclass(w[-1].category, UserWarning))
-            self.assertTrue("Imaginary parts of the complex number are lost" in str(w[-1].message))
+            self.assertTrue("Imaginary parts of the complex number are lost"
+                            in str(w[-1].message))
 
     def test_resize_complex_alg0(self):
         n = Nansat(self.test_file_complex, logLevel=40)
