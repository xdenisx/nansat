#------------------------------------------------------------------------------
# Name:         test_nansat.py
# Purpose:      Test the Nansat class
#
# Author:       Morten Wergeland Hansen, Asuka Yamakawa
# Modified: Morten Wergeland Hansen
#
# Created:      18.06.2014
<<<<<<< HEAD
# Last modified:16.03.2015 13:35
=======
# Last modified:16.04.2015 10:48
>>>>>>> 5949f147
# Copyright:    (c) NERSC
# Licence:      This file is part of NANSAT. You can redistribute it or modify
#               under the terms of GNU General Public License, v.3
#               http://www.gnu.org/licenses/gpl-3.0.html
#------------------------------------------------------------------------------
import unittest
import warnings
import os
import sys
import glob
from types import ModuleType, FloatType
import datetime
import matplotlib.pyplot as plt
import numpy as np
from scipy.io.netcdf import netcdf_file

from nansat import Nansat, Domain
from nansat.tools import gdal, OptionError

import nansat_test_data as ntd

IS_CONDA = 'conda' in os.environ['PATH']


class NansatTest(unittest.TestCase):
    def setUp(self):
        self.test_file_gcps = os.path.join(ntd.test_data_path, 'gcps.tif')
        self.test_file_stere = os.path.join(ntd.test_data_path, 'stere.tif')
        self.test_file_complex = os.path.join(ntd.test_data_path, 'complex.nc')
        plt.switch_backend('Agg')

        if not os.path.exists(self.test_file_gcps):
            raise ValueError('No test data available')

    def test_init_filename(self):
        n = Nansat(self.test_file_gcps, logLevel=40)

        self.assertEqual(type(n), Nansat)

    def test_init_domain(self):
        d = Domain(4326, "-te 25 70 35 72 -ts 500 500")
        n = Nansat(domain=d, logLevel=40)

        self.assertEqual(type(n), Nansat)
        self.assertEqual(n.shape(), (500, 500))

    def test_init_domain_array(self):
        d = Domain(4326, "-te 25 70 35 72 -ts 500 500")
        n = Nansat(domain=d,
                   array=np.random.randn(500, 500),
                   parameters={'name': 'band1'},
                   logLevel=40)

        self.assertEqual(type(n), Nansat)
        self.assertEqual(type(n[1]), np.ndarray)
        self.assertEqual(n.get_metadata('name', 1), 'band1')
        self.assertEqual(n[1].shape, (500, 500))

    def test_geolocation_of_exportedNC_vs_original(self):
        ''' Lon/lat in original and exported file should coincide '''
        orig = Nansat(self.test_file_gcps)
        tmpfilename = os.path.join(ntd.tmp_data_path, 'nansat_export_gcps.nc')
        orig.export(tmpfilename)

        copy = Nansat(tmpfilename)
        lon0, lat0 = orig.get_geolocation_grids()
        lon1, lat1 = copy.get_geolocation_grids()
        np.testing.assert_allclose(lon0, lon1)
        np.testing.assert_allclose(lat0, lat1)

    def test_add_band(self):
        d = Domain(4326, "-te 25 70 35 72 -ts 500 500")
        arr = np.random.randn(500, 500)
        n = Nansat(domain=d, logLevel=40)
        n.add_band(arr, {'name': 'band1'})

        self.assertEqual(type(n), Nansat)
        self.assertEqual(type(n[1]), np.ndarray)
        self.assertEqual(n.get_metadata('name', 1), 'band1')
        self.assertEqual(n[1].shape, (500, 500))

    def test_add_band_twice(self):
        d = Domain(4326, "-te 25 70 35 72 -ts 500 500")
        arr = np.random.randn(500, 500)
        n = Nansat(domain=d, logLevel=40)
        n.add_band(arr, {'name': 'band1'})
        n.add_band(arr, {'name': 'band2'})

        self.assertEqual(type(n), Nansat)
        self.assertEqual(type(n[1]), np.ndarray)
        self.assertEqual(type(n[2]), np.ndarray)
        self.assertEqual(n.get_metadata('name', 1), 'band1')
        self.assertEqual(n.get_metadata('name', 2), 'band2')
        self.assertEqual(n[1].shape, (500, 500))
        self.assertEqual(n[2].shape, (500, 500))

    def test_add_bands(self):
        d = Domain(4326, "-te 25 70 35 72 -ts 500 500")
        arr = np.random.randn(500, 500)

        n = Nansat(domain=d, logLevel=40)
        n.add_bands([arr, arr],
                    [{'name': 'band1'}, {'name': 'band2'}])

        self.assertEqual(type(n), Nansat)
        self.assertEqual(type(n[1]), np.ndarray)
        self.assertEqual(type(n[2]), np.ndarray)
        self.assertEqual(n.get_metadata('name', 1), 'band1')
        self.assertEqual(n.get_metadata('name', 2), 'band2')

    def test_add_subvrts_only_to_one_nansat(self):
        d = Domain(4326, "-te 25 70 35 72 -ts 500 500")
        arr = np.random.randn(500, 500)

        n1 = Nansat(domain=d, logLevel=40)
        n2 = Nansat(domain=d, logLevel=40)
        n1.add_band(arr, {'name': 'band1'})

        self.assertEqual(type(n1.vrt.bandVRTs), dict)
        self.assertTrue(len(n1.vrt.bandVRTs) > 0)
        self.assertEqual(n2.vrt.bandVRTs, {})

    def test_bands(self):
        n = Nansat(self.test_file_gcps, logLevel=40)
        bands = n.bands()

        self.assertEqual(type(bands), dict)
        self.assertTrue(1 in bands)
        self.assertTrue('name' in bands[1])
        self.assertEqual(bands[1]['name'], 'L_645')

    def test_has_band(self):
        n = Nansat(self.test_file_gcps, logLevel=40)
        hb = n.has_band('L_645')

        self.assertTrue(hb)

    def test_export_gcps_to_netcdf(self):
        ''' Should export file with GCPs and write correct bands'''
        n0 = Nansat(self.test_file_gcps, logLevel=40)
        tmpfilename = os.path.join(ntd.tmp_data_path, 'nansat_export_gcps.nc')
        n0.export(tmpfilename)

        ncf = netcdf_file(tmpfilename)
        self.assertTrue(os.path.exists(tmpfilename))
        self.assertTrue('GCPX' in ncf.variables)
        self.assertTrue('GCPY' in ncf.variables)
        self.assertTrue('GCPPixel' in ncf.variables)
        self.assertTrue('GCPLine' in ncf.variables)

        n1 = Nansat(tmpfilename)
        b0 = n0['L_469']
        b1 = n1['L_469']
        np.testing.assert_allclose(b0, b1)

        lon0, lat0 = n0.get_geolocation_grids()
        lon1, lat1 = n1.get_geolocation_grids()
        np.testing.assert_allclose(lon0, lon1)
        np.testing.assert_allclose(lat0, lat1)

    def test_export_gcps_complex_to_netcdf(self):
        ''' Should export file with GCPs and write correct complex bands'''
        n0 = Nansat(self.test_file_gcps, logLevel=40)
        b0 = n0['L_469']

        n1 = Nansat(domain=n0)
        n1.add_band(b0.astype('complex64'),
                    parameters={'name': 'L_469'})

        tmpfilename = os.path.join(ntd.tmp_data_path, 'nansat_export_gcps_complex.nc')
        n1.export(tmpfilename)

        ncf = netcdf_file(tmpfilename)
        self.assertTrue(os.path.exists(tmpfilename))
        self.assertTrue('GCPX' in ncf.variables)
        self.assertTrue('GCPY' in ncf.variables)
        self.assertTrue('GCPPixel' in ncf.variables)
        self.assertTrue('GCPLine' in ncf.variables)

        n2 = Nansat(tmpfilename)
        b2 = n2['L_469']
        np.testing.assert_allclose(b0, b2)

        lon0, lat0 = n0.get_geolocation_grids()
        lon2, lat2 = n1.get_geolocation_grids()
        np.testing.assert_allclose(lon0, lon2)
        np.testing.assert_allclose(lat0, lat2)

    def test_export_gtiff(self):
        n = Nansat(self.test_file_gcps, logLevel=40)
        tmpfilename = os.path.join(ntd.tmp_data_path, 'nansat_export.tif')
        n.export(tmpfilename, driver='GTiff')

        self.assertTrue(os.path.exists(tmpfilename))

    def test_export_band(self):
        n = Nansat(self.test_file_gcps, logLevel=40)
        tmpfilename = os.path.join(ntd.tmp_data_path,
                                   'nansat_export_band.tif')
        n.export(tmpfilename, bands= [1], driver='GTiff')
        n = Nansat(tmpfilename, mapperName='generic')

        self.assertTrue(os.path.exists(tmpfilename))
        self.assertEqual(n.vrt.dataset.RasterCount, 1)

    def test_export_selected_bands(self):
        n = Nansat(self.test_file_gcps)
        resfile = 'tmp.nc'
        new_band = np.random.randn(n.shape()[0], n.shape()[1])
        n.add_band(new_band, {'name': 'newBand'})
        # Test with band numbers
        n.export(resfile, bands=[4, 2])
        self.assertTrue(os.path.exists(resfile))
        nn = Nansat(resfile)
        self.assertTrue(nn.has_band('newBand'))
        self.assertTrue(nn.has_band('L_555'))
        os.unlink(resfile)
        # Test with band names - not yet implemented
        #n.export(resfile, bands=['newBand', 'L_555'])
        #nn = Nansat(resfile)
        #self.assertTrue(nn.has_band('newBand'))
        #self.assertTrue(nn.has_band('L_555'))
        #os.unlink(resfile)

    def test_export2thredds_stere_one_band(self):
        # skip the test if anaconda is used
        if IS_CONDA:
            return
        n = Nansat(self.test_file_stere, logLevel=40)
        tmpfilename = os.path.join(ntd.tmp_data_path,
                                   'nansat_export2thredds_1b.nc')
        n.export2thredds(tmpfilename, ['L_469'])

        self.assertTrue(os.path.exists(tmpfilename))


    def test_export2thredds_stere_many_bands(self):
        # skip the test if anaconda is used
        if IS_CONDA:
            return
        n = Nansat(self.test_file_stere, logLevel=40)
        tmpfilename = os.path.join(ntd.tmp_data_path,
                                   'nansat_export2thredds_3b.nc')
        bands = {
            'L_645' : {'type': '>i1'},
            'L_555' : {'type': '>i1'},
            'L_469' : {'type': '>i1'},
        }
        n.export2thredds(tmpfilename, bands)

        self.assertTrue(os.path.exists(tmpfilename))

    def test_dont_export2thredds_gcps(self):
        n = Nansat(self.test_file_gcps, logLevel=40)
        tmpfilename = os.path.join(ntd.tmp_data_path,
                                   'nansat_export2thredds.nc')
        self.assertRaises(OptionError, n.export2thredds, tmpfilename, ['L_645'])

    def test_resize_by_pixelsize(self):
        n = Nansat(self.test_file_gcps, logLevel=40)
        n.resize(pixelsize=500, eResampleAlg=1)

        self.assertEqual(type(n[1]), np.ndarray)

    def test_resize_by_factor(self):
        n = Nansat(self.test_file_gcps, logLevel=40)
        n.resize(0.5, eResampleAlg=1)

        self.assertEqual(type(n[1]), np.ndarray)

    def test_resize_by_width(self):
        n = Nansat(self.test_file_gcps, logLevel=40)
        n.resize(width=100, eResampleAlg=1)

        self.assertEqual(type(n[1]), np.ndarray)

    def test_resize_by_height(self):
        n = Nansat(self.test_file_gcps, logLevel=40)
        n.resize(height=500, eResampleAlg=1)

        self.assertEqual(type(n[1]), np.ndarray)

    def test_resize_resize(self):
        n = Nansat(self.test_file_gcps, logLevel=40)
        n.resize(0.1)
        n.resize(10)
        tmpfilename = os.path.join(ntd.tmp_data_path,
                                   'nansat_resize_resize.png')
        n.write_figure(tmpfilename, 2, clim='hist')

        self.assertEqual(type(n[1]), np.ndarray)

    def test_resize_complex_algAverage(self):
        n = Nansat(self.test_file_complex, logLevel=40)

        with warnings.catch_warnings(record=True) as w:
            warnings.simplefilter("always")
            n.resize(0.5, eResampleAlg=-1)

            self.assertTrue(len(w)==1)
            self.assertTrue(issubclass(w[-1].category, UserWarning))
            self.assertTrue(
                        'The imaginary parts of complex numbers ' \
                        'are lost when resampling by averaging '
                            in str(w[-1].message))

    def test_resize_complex_alg0(self):
        n = Nansat(self.test_file_complex, logLevel=40)
        n.resize(0.5, eResampleAlg=0)

        self.assertTrue(np.any(n[1].imag!=0))

    def test_resize_complex_alg1(self):
        n = Nansat(self.test_file_complex, logLevel=40)
        n.resize(0.5, eResampleAlg=1)

        self.assertTrue(np.any(n[1].imag!=0))

    def test_resize_complex_alg2(self):
        n = Nansat(self.test_file_complex, logLevel=40)
        n.resize(0.5, eResampleAlg=2)

        self.assertTrue(np.any(n[1].imag!=0))

    def test_resize_complex_alg3(self):
        n = Nansat(self.test_file_complex, logLevel=40)
        n.resize(0.5, eResampleAlg=3)

        self.assertTrue(np.any(n[1].imag!=0))

    def test_resize_complex_alg4(self):
        n = Nansat(self.test_file_complex, logLevel=40)
        n.resize(0.5, eResampleAlg=4)

        self.assertTrue(np.any(n[1].imag!=0))

    def test_get_GDALRasterBand(self):
        n = Nansat(self.test_file_gcps, logLevel=40)
        b = n.get_GDALRasterBand(1)
        arr = b.ReadAsArray()

        self.assertEqual(type(b), gdal.Band)
        self.assertEqual(type(arr), np.ndarray)

    def test_list_bands_false(self):
        n = Nansat(self.test_file_gcps, logLevel=40)
        lb = n.list_bands(False)

        self.assertEqual(type(lb), str)

    def test_reproject_domain(self):
        n = Nansat(self.test_file_gcps, logLevel=40)
        d = Domain(4326, "-te 27 70 30 72 -ts 500 500")
        n.reproject(d)
        tmpfilename = os.path.join(ntd.tmp_data_path,
                                   'nansat_reproject_domain.png')
        n.write_figure(tmpfilename, 2, clim='hist')

        self.assertEqual(n.shape(), (500, 500))
        self.assertEqual(type(n[1]), np.ndarray)

    def test_reproject_stere(self):
        n1 = Nansat(self.test_file_gcps, logLevel=40)
        n2 = Nansat(self.test_file_stere, logLevel=40)
        n1.reproject(n2)
        tmpfilename = os.path.join(ntd.tmp_data_path,
                                   'nansat_reproject_stere.png')
        n1.write_figure(tmpfilename, 2, clim='hist')

        self.assertEqual(n1.shape(), n2.shape())
        self.assertEqual(type(n1[1]), np.ndarray)

    def test_reproject_gcps(self):
        n1 = Nansat(self.test_file_stere, logLevel=40)
        n2 = Nansat(self.test_file_gcps, logLevel=40)
        n1.reproject(n2)
        tmpfilename = os.path.join(ntd.tmp_data_path,
                                   'nansat_reproject_gcps.png')
        n1.write_figure(tmpfilename, 2, clim='hist')

        self.assertEqual(n1.shape(), n2.shape())
        self.assertEqual(type(n1[1]), np.ndarray)

    def test_reproject_gcps_resize(self):
        n1 = Nansat(self.test_file_stere, logLevel=40)
        n2 = Nansat(self.test_file_gcps, logLevel=40)
        n1.reproject(n2)
        n1.resize(2)
        tmpfilename = os.path.join(ntd.tmp_data_path,
                                   'nansat_reproject_gcps_resize.png')
        n1.write_figure(tmpfilename, 2, clim='hist')

        self.assertEqual(n1.shape()[0], n2.shape()[0]*2)
        self.assertEqual(n1.shape()[1], n2.shape()[1]*2)
        self.assertEqual(type(n1[1]), np.ndarray)

    def test_undo(self):
        n1 = Nansat(self.test_file_stere, logLevel=40)
        shape1 = n1.shape()
        n1.resize(10)
        n1.undo()
        shape2 = n1.shape()

        self.assertEqual(shape1, shape2)

    def test_write_figure(self):
        n1 = Nansat(self.test_file_stere, logLevel=40)
        tmpfilename = os.path.join(ntd.tmp_data_path,
                                   'nansat_write_figure.png')
        n1.write_figure(tmpfilename)

        self.assertTrue(os.path.exists(tmpfilename))

    def test_write_figure_band(self):
        n1 = Nansat(self.test_file_stere, logLevel=40)
        tmpfilename = os.path.join(ntd.tmp_data_path,
                                   'nansat_write_figure_band.png')
        n1.write_figure(tmpfilename, 2)

        self.assertTrue(os.path.exists(tmpfilename))

    def test_write_figure_clim(self):
        n1 = Nansat(self.test_file_stere, logLevel=40)
        tmpfilename = os.path.join(ntd.tmp_data_path,
                                   'nansat_write_figure_clim.png')
        n1.write_figure(tmpfilename, 3, clim='hist')

        self.assertTrue(os.path.exists(tmpfilename))

    def test_write_figure_clim(self):
        n1 = Nansat(self.test_file_stere, logLevel=40)
        tmpfilename = os.path.join(ntd.tmp_data_path,
                                   'nansat_write_figure_legend.png')
        n1.write_figure(tmpfilename, 3, clim='hist', legend=True)

        self.assertTrue(os.path.exists(tmpfilename))

    def test_write_geotiffimage(self):
        n1 = Nansat(self.test_file_stere, logLevel=40)
        tmpfilename = os.path.join(ntd.tmp_data_path,
                                   'nansat_write_geotiffimage.tif')
        n1.write_geotiffimage(tmpfilename)

        self.assertTrue(os.path.exists(tmpfilename))

    def test_get_time(self):
        n1 = Nansat(self.test_file_gcps, logLevel=40)
        t = n1.get_time()

        self.assertEqual(len(t), len(n1.bands()))
        self.assertEqual(type(t[0]), datetime.datetime)

    def test_get_metadata(self):
        n1 = Nansat(self.test_file_stere, logLevel=40)
        m = n1.get_metadata()

        self.assertEqual(type(m), dict)
        self.assertTrue('fileName' in m)

    def test_get_metadata_key(self):
        n1 = Nansat(self.test_file_stere, logLevel=40)
        m = n1.get_metadata('fileName')

        self.assertEqual(type(m), str)

    def test_get_metadata_wrong_key(self):
        n1 = Nansat(self.test_file_stere, logLevel=40)
        m = n1.get_metadata('some_crap')

        self.assertTrue(m is None)

    def test_get_metadata_bandid(self):
        n1 = Nansat(self.test_file_stere, logLevel=40)
        m = n1.get_metadata(bandID=1)

        self.assertEqual(type(m), dict)
        self.assertTrue('name' in m)

    def test_set_metadata(self):
        n1 = Nansat(self.test_file_stere, logLevel=40)
        n1.set_metadata('newKey', 'newVal')
        m = n1.get_metadata('newKey')

        self.assertEqual(m, 'newVal')

    def test_set_metadata_bandid(self):
        n1 = Nansat(self.test_file_stere, logLevel=40)
        n1.set_metadata('newKey', 'newVal', 1)
        m = n1.get_metadata('newKey', 1)

        self.assertEqual(m, 'newVal')

    def test_get_transect_output(self):
        n1 = Nansat(self.test_file_gcps, logLevel=40)
        t, lonlat, p = n1.get_transect(((28.31299128, 70.93709219),
                                      (28.93691525, 70.69646524)), latlon=True)
        self.assertEqual(type(t), list) 
        self.assertEqual(type(lonlat), list) 
        self.assertEqual(type(lonlat[0]), np.ndarray) 
        self.assertEqual(type(lonlat[1]), np.ndarray) 
        self.assertEqual(type(p), np.ndarray) 

    #def test_get_transect_outside(self):
    #    n1 = Nansat(self.test_file_gcps, logLevel=40)
    #    v, xy, pl = n1.get_transect([[(28.31299128, 70.93709219),
    #                                  (0.0, 0.0)]])

    #    self.assertTrue(len(v['1:L_645']['shape0']) > 50)
    #    self.assertEqual(len(v['1:L_645']['shape0']),
    #                     len(xy['shape0']['latitude']))
    #    self.assertEqual(len(v['1:L_645']['shape0']),
    #                     len(pl['shape0'][0]))
    #    self.assertEqual(type(xy['shape0']['latitude']), np.ndarray)
    #    self.assertEqual(type(pl['shape0'][0]), np.ndarray)

    #def test_get_transect_false(self):
    #    n1 = Nansat(self.test_file_gcps, logLevel=40)
    #    v, xy, pl = n1.get_transect([(28.31299128, 70.93709219),
    #                                 (28.93691525, 70.69646524)])

    #    self.assertEqual(len(v['1:L_645']), 2)
    #    self.assertEqual(len(v['1:L_645']), len(xy))
    #    self.assertEqual(len(v['1:L_645']), len(pl))
    #    self.assertEqual(type(xy['shape0']['latitude']), np.ndarray)
    #    self.assertEqual(type(pl['shape0'][0]), np.ndarray)

    #def test_get_no_transect_interactive(self):
    #    import matplotlib.pyplot as plt
    #    plt.ion()
    #    n1 = Nansat(self.test_file_gcps, logLevel=40)
    #    noneResult = n1.get_transect()

    #    self.assertEqual(noneResult, None)
    #    plt.ioff()

    def test_crop(self):
        n1 = Nansat(self.test_file_gcps, logLevel=40)
        st, ext = n1.crop(10, 20, 50, 60)

        self.assertEqual(st, 0)
        self.assertEqual(n1.shape(), (60, 50))
        self.assertEqual(ext, (10, 20, 50, 60))
        self.assertEqual(type(n1[1]), np.ndarray)

    def test_crop_lonlat_lims(self):
        n1 = Nansat(self.test_file_gcps, logLevel=40)
        st, ext = n1.crop(lonlim=[28, 29], latlim=[70.5, 71])

        self.assertEqual(st, 0)
        self.assertEqual(n1.shape(), (111, 110))
        self.assertEqual(ext, (31, 89, 110, 111))
        self.assertEqual(type(n1[1]), np.ndarray)


if __name__ == "__main__":
    unittest.main()<|MERGE_RESOLUTION|>--- conflicted
+++ resolved
@@ -3,14 +3,10 @@
 # Purpose:      Test the Nansat class
 #
 # Author:       Morten Wergeland Hansen, Asuka Yamakawa
-# Modified: Morten Wergeland Hansen
+# Modified:	Morten Wergeland Hansen
 #
 # Created:      18.06.2014
-<<<<<<< HEAD
-# Last modified:16.03.2015 13:35
-=======
-# Last modified:16.04.2015 10:48
->>>>>>> 5949f147
+# Last modified:17.04.2015 13:34
 # Copyright:    (c) NERSC
 # Licence:      This file is part of NANSAT. You can redistribute it or modify
 #               under the terms of GNU General Public License, v.3
