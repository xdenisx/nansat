#------------------------------------------------------------------------------
# Name:         test_nansat.py
# Purpose:      Test the Nansat class
#
# Author:       Morten Wergeland Hansen, Asuka Yamakawa
# Modified:     Anton Korosov
#
# Created:      18.06.2014
# Last modified:29.09.2014
# Copyright:    (c) NERSC
# Licence:      This file is part of NANSAT. You can redistribute it or modify
#               under the terms of GNU General Public License, v.3
#               http://www.gnu.org/licenses/gpl-3.0.html
#------------------------------------------------------------------------------
import unittest
import warnings
import os
import sys
import glob
from types import ModuleType, FloatType
import datetime
import matplotlib.pyplot as plt
import numpy as np

from nansat import Nansat, Domain
from nansat.tools import gdal

import nansat_test_data as ntd

IS_CONDA = 'conda' in os.environ['PATH']


class NansatTest(unittest.TestCase):
    def setUp(self):
        self.test_file_gcps = os.path.join(ntd.test_data_path, 'gcps.tif')
        self.test_file_stere = os.path.join(ntd.test_data_path, 'stere.tif')
        self.test_file_complex = os.path.join(ntd.test_data_path, 'complex.nc')
        plt.switch_backend('Agg')

        if not os.path.exists(self.test_file_gcps):
            raise ValueError('No test data available')

    def test_init_filename(self):
        n = Nansat(self.test_file_gcps, logLevel=40)

        self.assertEqual(type(n), Nansat)

    def test_init_domain(self):
        d = Domain(4326, "-te 25 70 35 72 -ts 500 500")
        n = Nansat(domain=d, logLevel=40)

        self.assertEqual(type(n), Nansat)
        self.assertEqual(n.shape(), (500, 500))

    def test_init_domain_array(self):
        d = Domain(4326, "-te 25 70 35 72 -ts 500 500")
        n = Nansat(domain=d,
                   array=np.random.randn(500, 500),
                   parameters={'name': 'band1'},
                   logLevel=40)

        self.assertEqual(type(n), Nansat)
        self.assertEqual(type(n[1]), np.ndarray)
        self.assertEqual(n.get_metadata('name', 1), 'band1')
        self.assertEqual(n[1].shape, (500, 500))

    def test_add_band(self):
        d = Domain(4326, "-te 25 70 35 72 -ts 500 500")
        arr = np.random.randn(500, 500)
        n = Nansat(domain=d, logLevel=40)
        n.add_band(arr, {'name': 'band1'})

        self.assertEqual(type(n), Nansat)
        self.assertEqual(type(n[1]), np.ndarray)
        self.assertEqual(n.get_metadata('name', 1), 'band1')
        self.assertEqual(n[1].shape, (500, 500))

    def test_add_bands(self):
        d = Domain(4326, "-te 25 70 35 72 -ts 500 500")
        arr = np.random.randn(500, 500)

        n = Nansat(domain=d, logLevel=40)
        n.add_bands([arr, arr],
                    [{'name': 'band1'}, {'name': 'band2'}])

        self.assertEqual(type(n), Nansat)
        self.assertEqual(type(n[1]), np.ndarray)
        self.assertEqual(type(n[2]), np.ndarray)
        self.assertEqual(n.get_metadata('name', 1), 'band1')
        self.assertEqual(n.get_metadata('name', 2), 'band2')

    def test_bands(self):
        n = Nansat(self.test_file_gcps, logLevel=40)
        bands = n.bands()

        self.assertEqual(type(bands), dict)
        self.assertTrue(1 in bands)
        self.assertTrue('name' in bands[1])
        self.assertEqual(bands[1]['name'], 'L_645')

    def test_has_band(self):
        n = Nansat(self.test_file_gcps, logLevel=40)
        hb = n.has_band('L_645')

        self.assertTrue(hb)

    def test_export(self):
        n = Nansat(self.test_file_gcps, logLevel=40)
        tmpfilename = os.path.join(ntd.tmp_data_path, 'nansat_export.nc')
        n.export(tmpfilename)

        self.assertTrue(os.path.exists(tmpfilename))

    def test_export_gtiff(self):
        n = Nansat(self.test_file_gcps, logLevel=40)
        tmpfilename = os.path.join(ntd.tmp_data_path, 'nansat_export.tif')
        n.export(tmpfilename, driver='GTiff')

        self.assertTrue(os.path.exists(tmpfilename))

    def test_export_band(self):
        n = Nansat(self.test_file_gcps, logLevel=40)
        tmpfilename = os.path.join(ntd.tmp_data_path,
                                   'nansat_export_band.tif')
        n.export(tmpfilename, bands= [1], driver='GTiff')
        n = Nansat(tmpfilename, mapperName='generic')

        self.assertTrue(os.path.exists(tmpfilename))
        self.assertEqual(n.vrt.dataset.RasterCount, 1)

    def test_export2thredds_stere(self):
        # skip the test if anaconda is used
        if IS_CONDA:
            return
        n = Nansat(self.test_file_stere, logLevel=40)
        tmpfilename = os.path.join(ntd.tmp_data_path,
                                   'nansat_export2thredds.nc')
        n.export(tmpfilename)

        self.assertTrue(os.path.exists(tmpfilename))

    def test_dont_export2thredds_gcps(self):
        n = Nansat(self.test_file_gcps, logLevel=40)
        tmpfilename = os.path.join(ntd.tmp_data_path,
                                   'nansat_export2thredds.nc')

        self.assertRaises(RuntimeError, n.export2thredds, tmpfilename)

    def test_resize_by_pixelsize(self):
        n = Nansat(self.test_file_gcps, logLevel=40)
        n.resize(pixelsize=500, eResampleAlg=1)

        self.assertEqual(type(n[1]), np.ndarray)

    def test_resize_by_factor(self):
        n = Nansat(self.test_file_gcps, logLevel=40)
        n.resize(0.5, eResampleAlg=1)

        self.assertEqual(type(n[1]), np.ndarray)

    def test_resize_by_width(self):
        n = Nansat(self.test_file_gcps, logLevel=40)
        n.resize(width=100, eResampleAlg=1)

        self.assertEqual(type(n[1]), np.ndarray)

    def test_resize_by_height(self):
        n = Nansat(self.test_file_gcps, logLevel=40)
        n.resize(height=500, eResampleAlg=1)

        self.assertEqual(type(n[1]), np.ndarray)

    def test_resize_resize(self):
        n = Nansat(self.test_file_gcps, logLevel=40)
        n.resize(0.1)
        n.resize(10)
        tmpfilename = os.path.join(ntd.tmp_data_path,
                                   'nansat_resize_resize.png')
        n.write_figure(tmpfilename, 2, clim='hist')

        self.assertEqual(type(n[1]), np.ndarray)

    def test_resize_complex_algAverage(self):
        n = Nansat(self.test_file_complex, logLevel=40)

        with warnings.catch_warnings(record=True) as w:
            warnings.simplefilter("always")
            n.resize(0.5, eResampleAlg=-1)

            self.assertTrue(len(w)==1)
            self.assertTrue(issubclass(w[-1].category, UserWarning))
            self.assertTrue("Imaginary parts of the complex number are lost"
                            in str(w[-1].message))

    def test_resize_complex_alg0(self):
        n = Nansat(self.test_file_complex, logLevel=40)
        n.resize(0.5, eResampleAlg=0)

        self.assertTrue(np.any(n[1].imag!=0))

    def test_resize_complex_alg1(self):
        n = Nansat(self.test_file_complex, logLevel=40)
        n.resize(0.5, eResampleAlg=1)

        self.assertTrue(np.any(n[1].imag!=0))

    def test_resize_complex_alg2(self):
        n = Nansat(self.test_file_complex, logLevel=40)
        n.resize(0.5, eResampleAlg=2)

        self.assertTrue(np.any(n[1].imag!=0))

    def test_resize_complex_alg3(self):
        n = Nansat(self.test_file_complex, logLevel=40)
        n.resize(0.5, eResampleAlg=3)

        self.assertTrue(np.any(n[1].imag!=0))

    def test_resize_complex_alg4(self):
        n = Nansat(self.test_file_complex, logLevel=40)
        n.resize(0.5, eResampleAlg=4)

        self.assertTrue(np.any(n[1].imag!=0))

    def test_get_GDALRasterBand(self):
        n = Nansat(self.test_file_gcps, logLevel=40)
        b = n.get_GDALRasterBand(1)
        arr = b.ReadAsArray()

        self.assertEqual(type(b), gdal.Band)
        self.assertEqual(type(arr), np.ndarray)

    def test_list_bands_false(self):
        n = Nansat(self.test_file_gcps, logLevel=40)
        lb = n.list_bands(False)

        self.assertEqual(type(lb), str)

    def test_reproject_domain(self):
        n = Nansat(self.test_file_gcps, logLevel=40)
        d = Domain(4326, "-te 27 70 30 72 -ts 500 500")
        n.reproject(d)
        tmpfilename = os.path.join(ntd.tmp_data_path,
                                   'nansat_reproject_domain.png')
        n.write_figure(tmpfilename, 2, clim='hist')

        self.assertEqual(n.shape(), (500, 500))
        self.assertEqual(type(n[1]), np.ndarray)

    def test_reproject_stere(self):
        n1 = Nansat(self.test_file_gcps, logLevel=40)
        n2 = Nansat(self.test_file_stere, logLevel=40)
        n1.reproject(n2)
        tmpfilename = os.path.join(ntd.tmp_data_path,
                                   'nansat_reproject_stere.png')
        n1.write_figure(tmpfilename, 2, clim='hist')

        self.assertEqual(n1.shape(), n2.shape())
        self.assertEqual(type(n1[1]), np.ndarray)

    def test_reproject_gcps(self):
        n1 = Nansat(self.test_file_stere, logLevel=40)
        n2 = Nansat(self.test_file_gcps, logLevel=40)
        n1.reproject(n2)
        tmpfilename = os.path.join(ntd.tmp_data_path,
                                   'nansat_reproject_gcps.png')
        n1.write_figure(tmpfilename, 2, clim='hist')

        self.assertEqual(n1.shape(), n2.shape())
        self.assertEqual(type(n1[1]), np.ndarray)

    def test_reproject_gcps_resize(self):
        n1 = Nansat(self.test_file_stere, logLevel=40)
        n2 = Nansat(self.test_file_gcps, logLevel=40)
        n1.reproject(n2)
        n1.resize(2)
        tmpfilename = os.path.join(ntd.tmp_data_path,
                                   'nansat_reproject_gcps_resize.png')
        n1.write_figure(tmpfilename, 2, clim='hist')

        self.assertEqual(n1.shape()[0], n2.shape()[0]*2)
        self.assertEqual(n1.shape()[1], n2.shape()[1]*2)
        self.assertEqual(type(n1[1]), np.ndarray)

    def test_undo(self):
        n1 = Nansat(self.test_file_stere, logLevel=40)
        shape1 = n1.shape()
        n1.resize(10)
        n1.undo()
        shape2 = n1.shape()

        self.assertEqual(shape1, shape2)

    def test_write_figure(self):
        n1 = Nansat(self.test_file_stere, logLevel=40)
        tmpfilename = os.path.join(ntd.tmp_data_path,
                                   'nansat_write_figure.png')
        n1.write_figure(tmpfilename)

        self.assertTrue(os.path.exists(tmpfilename))

    def test_write_figure_band(self):
        n1 = Nansat(self.test_file_stere, logLevel=40)
        tmpfilename = os.path.join(ntd.tmp_data_path,
                                   'nansat_write_figure_band.png')
        n1.write_figure(tmpfilename, 2)

        self.assertTrue(os.path.exists(tmpfilename))

    def test_write_figure_clim(self):
        n1 = Nansat(self.test_file_stere, logLevel=40)
        tmpfilename = os.path.join(ntd.tmp_data_path,
                                   'nansat_write_figure_clim.png')
        n1.write_figure(tmpfilename, 3, clim='hist')

        self.assertTrue(os.path.exists(tmpfilename))

    def test_write_figure_clim(self):
        n1 = Nansat(self.test_file_stere, logLevel=40)
        tmpfilename = os.path.join(ntd.tmp_data_path,
                                   'nansat_write_figure_legend.png')
        n1.write_figure(tmpfilename, 3, clim='hist', legend=True)

        self.assertTrue(os.path.exists(tmpfilename))

    def test_write_geotiffimage(self):
        n1 = Nansat(self.test_file_stere, logLevel=40)
        tmpfilename = os.path.join(ntd.tmp_data_path,
                                   'nansat_write_geotiffimage.tif')
        n1.write_geotiffimage(tmpfilename)

        self.assertTrue(os.path.exists(tmpfilename))

    def test_get_time(self):
        n1 = Nansat(self.test_file_gcps, logLevel=40)
        t = n1.get_time()

        self.assertEqual(len(t), len(n1.bands()))
        self.assertEqual(type(t[0]), datetime.datetime)

    def test_get_metadata(self):
        n1 = Nansat(self.test_file_stere, logLevel=40)
        m = n1.get_metadata()

        self.assertEqual(type(m), dict)
        self.assertTrue('fileName' in m)

    def test_get_metadata_key(self):
        n1 = Nansat(self.test_file_stere, logLevel=40)
        m = n1.get_metadata('fileName')

        self.assertEqual(type(m), str)

    def test_get_metadata_wrong_key(self):
        n1 = Nansat(self.test_file_stere, logLevel=40)
        m = n1.get_metadata('some_crap')

        self.assertTrue(m is None)

    def test_get_metadata_bandid(self):
        n1 = Nansat(self.test_file_stere, logLevel=40)
        m = n1.get_metadata(bandID=1)

        self.assertEqual(type(m), dict)
        self.assertTrue('name' in m)

    def test_set_metadata(self):
        n1 = Nansat(self.test_file_stere, logLevel=40)
        n1.set_metadata('newKey', 'newVal')
        m = n1.get_metadata('newKey')

        self.assertEqual(m, 'newVal')

    def test_set_metadata_bandid(self):
        n1 = Nansat(self.test_file_stere, logLevel=40)
        n1.set_metadata('newKey', 'newVal', 1)
        m = n1.get_metadata('newKey', 1)

        self.assertEqual(m, 'newVal')

    def test_get_transect(self):
        n1 = Nansat(self.test_file_gcps, logLevel=40)
        v, xy, pl = n1.get_transect([[(28.31299128, 70.93709219),
                                      (28.93691525, 70.69646524)]])
        tmpfilename = os.path.join(ntd.tmp_data_path,
                                   'nansat_get_transect.png')
        plt.plot(v['1:L_645']['shape0'], xy['shape0']['latitude'])
        plt.savefig(tmpfilename)
        plt.close('all')

        self.assertTrue(len(v['1:L_645']['shape0']) > 50)
        self.assertEqual(len(v['1:L_645']['shape0']),
                         len(xy['shape0']['latitude']))
        self.assertEqual(len(v['1:L_645']['shape0']),
                         len(pl['shape0'][0]))
        self.assertEqual(type(xy['shape0']['latitude']), np.ndarray)
        self.assertEqual(type(pl['shape0'][0]), np.ndarray)

    def test_get_transect_outside(self):
        n1 = Nansat(self.test_file_gcps, logLevel=40)
        v, xy, pl = n1.get_transect([[(28.31299128, 70.93709219),
                                      (0.0, 0.0)]])

        self.assertTrue(len(v['1:L_645']['shape0']) > 50)
        self.assertEqual(len(v['1:L_645']['shape0']),
                         len(xy['shape0']['latitude']))
        self.assertEqual(len(v['1:L_645']['shape0']),
                         len(pl['shape0'][0]))
        self.assertEqual(type(xy['shape0']['latitude']), np.ndarray)
        self.assertEqual(type(pl['shape0'][0]), np.ndarray)

    def test_get_transect_false(self):
        n1 = Nansat(self.test_file_gcps, logLevel=40)
        v, xy, pl = n1.get_transect([(28.31299128, 70.93709219),
                                     (28.93691525, 70.69646524)])

        self.assertEqual(len(v['1:L_645']), 2)
        self.assertEqual(len(v['1:L_645']), len(xy))
        self.assertEqual(len(v['1:L_645']), len(pl))
        self.assertEqual(type(xy['shape0']['latitude']), np.ndarray)
        self.assertEqual(type(pl['shape0'][0]), np.ndarray)

    def test_get_no_transect_interactive(self):
        import matplotlib.pyplot as plt
        plt.ion()
        n1 = Nansat(self.test_file_gcps, logLevel=40)
        noneResult = n1.get_transect()

        self.assertEqual(noneResult, None)
        plt.ioff()

    def test_crop(self):
        n1 = Nansat(self.test_file_gcps, logLevel=40)
        st, ext = n1.crop(10, 20, 50, 60)

        self.assertEqual(st, 0)
        self.assertEqual(n1.shape(), (60, 50))
        self.assertEqual(ext, (10, 20, 50, 60))
        self.assertEqual(type(n1[1]), np.ndarray)

    def test_crop_lonlat_lims(self):
        n1 = Nansat(self.test_file_gcps, logLevel=40)
        st, ext = n1.crop(lonlim=[28, 29], latlim=[70.5, 71])

        self.assertEqual(st, 0)
        self.assertEqual(n1.shape(), (111, 110))
        self.assertEqual(ext, (31, 89, 110, 111))
        self.assertEqual(type(n1[1]), np.ndarray)

<<<<<<< HEAD
=======
if __name__ == "__main__":
    unittest.main()
>>>>>>> 654b04fc
<|MERGE_RESOLUTION|>--- conflicted
+++ resolved
@@ -447,8 +447,6 @@
         self.assertEqual(ext, (31, 89, 110, 111))
         self.assertEqual(type(n1[1]), np.ndarray)
 
-<<<<<<< HEAD
-=======
+
 if __name__ == "__main__":
-    unittest.main()
->>>>>>> 654b04fc
+    unittest.main()