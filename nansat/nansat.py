--- conflicted
+++ resolved
@@ -294,13 +294,7 @@
                 {'SourceFilename': bandVRT.fileName,
                  'SourceBand': 1},
                 params)
-<<<<<<< HEAD
-            if self.vrt.subVRTs is None:
-                self.vrt.subVRTs = {}
-            self.vrt.subVRTs[bandName] = bandVRT
-=======
             self.vrt.bandVRTs[bandName] = bandVRT
->>>>>>> 21105915
 
         self.vrt.dataset.FlushCache()  # required after adding bands
 
