--- conflicted
+++ resolved
@@ -1720,11 +1720,7 @@
     def get_transect(self, points=None, bandList=[1], latlon=True,
                            returnOGR=False, layerNum=0,
                            smoothRadius=0, smoothAlg=0, transect=True,
-<<<<<<< HEAD
-                           **kwargs):
-=======
                            onlypixline=False, **kwargs):
->>>>>>> 3615f3b0
 
         '''Get transect from two poins and retun the values by numpy array
 
@@ -1829,11 +1825,7 @@
                         oneLine.append(oneLine[-1])
                     points.append(oneLine)
         pixlinCoordDic = {}
-<<<<<<< HEAD
-
-=======
         gpiDic = {}
->>>>>>> 3615f3b0
         for i, iShape in enumerate (points):
             pixlinCoord = np.array([[], []])
             for j in range(len(iShape) - 1):
@@ -1869,8 +1861,6 @@
                                         [pixVector, linVector],
                                         axis=1)
             pixlinCoordDic['shape%d' %i] = pixlinCoord
-<<<<<<< HEAD
-=======
 
             # truncate out-of-image points
             gpiDic['shape%d' %i] = ((pixlinCoordDic['shape%d' %i][0] >= 0) *
@@ -1884,7 +1874,6 @@
             for iKey, iPixlinCoord in pixlinCoordDic.iteritems():
                 pixlinCoordDic[iKey] = iPixlinCoord[:, gpiDic[iKey]]
             return pixlinCoordDic
->>>>>>> 3615f3b0
 
         if smoothRadius:
             pixlinCoordSmoothDic = {}
@@ -1903,13 +1892,9 @@
                        (pixlinCoordSmoothDic[iShapeKey+'_1'][1] < self.vrt.dataset.RasterYSize))
                 pixlinCoordSmoothDic[iShapeKey+'_0'] = pixlinCoordSmoothDic[iShapeKey+'_0'][:, gpi]
                 pixlinCoordSmoothDic[iShapeKey+'_1'] = pixlinCoordSmoothDic[iShapeKey+'_1'][:, gpi]
-<<<<<<< HEAD
-                pixlinCoordDic[iShapeKey] = pixlinCoordDic[iShapeKey][:, gpi]
-=======
 
         for iKey, iPixlinCoord in pixlinCoordDic.iteritems():
             pixlinCoordDic[iKey] = iPixlinCoord[:, gpiDic[iKey]]
->>>>>>> 3615f3b0
 
         # convert pix/lin into lon/lat
         vectorsDict = {}
@@ -1920,12 +1905,8 @@
             vectorsDict[iShapeKey] = {'longitude': lonVector,
                                       'latitude': latVector}
 
-<<<<<<< HEAD
-        # if smoothRadius, create a mask to extract circular area from a box area
-=======
         # if smoothRadius, create a mask to extract circular area
         # from a box area
->>>>>>> 3615f3b0
         if smoothRadius:
             xgrid, ygrid = np.mgrid[0:smoothRadius * 2 + 1,
                                     0:smoothRadius * 2 + 1]
@@ -1950,12 +1931,8 @@
                         pixlinCoordSmoothDic[iShapeKey+'_1'][1],
                         pixlinCoordSmoothDic[iShapeKey+'_0'][0],
                         pixlinCoordSmoothDic[iShapeKey+'_1'][0]):
-<<<<<<< HEAD
-                        subdata = data[int(xmin):int(xmax + 1), int(ymin):int(ymax + 1)]
-=======
                         subdata = data[int(xmin):int(xmax + 1),
                                        int(ymin):int(ymax + 1)]
->>>>>>> 3615f3b0
                         transect0.append(smooth_function(subdata[mask]))
                     tmpDic[iShapeKey] = transect0
                 else:
@@ -1982,14 +1959,6 @@
             for iShape, iCoords in pixlinCoordDic.items():
                 pixel = np.append(pixel, iCoords[0])
                 line =  np.append(line, iCoords[1])
-<<<<<<< HEAD
-                longitude = np.append(longitude, vectorsDict[iShape]['longitude'])
-                latitude =  np.append(latitude, vectorsDict[iShape]['latitude'])
-                for iBand in transectDict.keys():
-                    if not (iBand in transect.keys()):
-                        transect[iBand] = np.array([])
-                    transect[iBand] = np.append(transect[iBand], transectDict[iBand][iShape])
-=======
                 longitude = np.append(longitude,
                                       vectorsDict[iShape]['longitude'])
                 latitude =  np.append(latitude,
@@ -1999,7 +1968,6 @@
                         transect[iBand] = np.array([])
                     transect[iBand] = np.append(transect[iBand],
                                                 transectDict[iBand][iShape])
->>>>>>> 3615f3b0
 
             fieldValues = np.zeros(len(line), dtype={'names': names,
                                                      'formats': formats})
@@ -2012,12 +1980,8 @@
             # Create Nansatshape object
             NansatOGR = Nansatshape(srs=NSR(self.vrt.get_projection()))
             # Set features and geometries into the Nansatshape
-<<<<<<< HEAD
-            NansatOGR.add_features(coordinates=np.array([longitude, latitude]),
-=======
             NansatOGR.add_features(coordinates=np.array([lonVector,
                                                          latVector]),
->>>>>>> 3615f3b0
                                    values=fieldValues)
             # Return Nansatshape object
             return NansatOGR
