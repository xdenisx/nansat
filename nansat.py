# Name:    nansat.py
# Name:  nansat.py
# Purpose: Container of Nansat class
# Authors:      Asuka Yamakawa, Anton Korosov, Knut-Frode Dagestad,
#               Morten W. Hansen, Alexander Myasoyedov,
#               Dmitry Petrenko, Evgeny Morozov
# Created:      29.06.2011
# Copyright:    (c) NERSC 2011 - 2013
# Licence:
# This file is part of NANSAT.
# NANSAT is free software: you can redistribute it and/or modify
# it under the terms of the GNU General Public License as published by
# the Free Software Foundation, version 3 of the License.
# http://www.gnu.org/licenses/gpl-3.0.html
# This program is distributed in the hope that it will be useful,
# but WITHOUT ANY WARRANTY without even the implied warranty of
# MERCHANTABILITY or FITNESS FOR A PARTICULAR PURPOSE.

# import standard and additional libraries
from nansat_tools import *
import scipy
import math

# import nansat parts
try:
    from domain import Domain
except ImportError:
    warnings.warn('Cannot import Domain!'
                  'Nansat will not work.')

try:
    from figure import Figure
except ImportError:
    warnings.warn('Cannot import Figure!'
                  'Nansat will not work.')

try:
    from vrt import VRT
except ImportError:
    warnings.warn('Cannot import VRT!'
                  'Nansat will not work.')

try:
    from nansatshape import Nansatshape
except ImportError:
    warnings.warn('Cannot import NansatOGR!'
                  'Nansat will not work.')

# Force GDAL to raise exceptions
try:
    gdal.UseExceptions()
except:
    warnings.warn('GDAL will not raise exceptions.'
                  'Probably GDAL is not installed')

# Set environment variables, the script directory
nansathome = os.path.dirname(os.path.abspath(inspect.getfile(
                                             inspect.currentframe())))
sys.path.append(nansathome)
sys.path.append(nansathome + '/mappers/')
if not 'GDAL_DRIVER_PATH' in os.environ:
    os.environ['GDAL_DRIVER_PATH'] = nansathome + '/pixelfunctions/'

# Compile pixelfunctions if not already done.
if sys.platform.startswith('win'):
    if not os.path.exists(nansathome + '/pixelfunctions/gdal_PIXFUN.DLL'):
        print 'Cannot find "gdal_PIXFUN.dll". Compile pixelfunctions !!'
else:
    if not os.path.exists(nansathome + '/pixelfunctions/gdal_PIXFUN.so'):
        print 'Cannot find "gdal_PIXFUN.so". Compiling pixelfunctions...'
        os.system('cd ' + nansathome + '/pixelfunctions/; make clean; make')


class Nansat(Domain):
    '''Container for geospatial data, performs all high-level operations

    n = Nansat(fileName) opens the file with satellite or model data for
    reading, adds scientific metadata to bands, and prepares the data for
    further handling.

    The instance of Nansat class (the object <n>) contains information
    about geographical reference of the data (e.g raster size, pixel
    resolution, type of projection, etc) and about bands with values of
    geophysical variables (e.g. water leaving radiance, normalized radar
    cross section, chlrophyll concentraion, etc). The object <n> has methods
    for high-level operations with data. E.g.:
    * reading data from file (Nansat.__getitem__);
    * visualization (Nansat.write_figure);
    * changing geographical reference (Nansat.reproject);
    * exporting (Nansat.export)
    * and much more...

    Nansat inherits from Domain (container of geo-reference information)
    Nansat uses instance of VRT (wraper around GDAL VRT-files)
    Nansat uses instance of Figure (collection of methods for visualization)
    '''

    def __init__(self, fileName='', mapperName='', domain=None,
                 array=None, parameters=None, logLevel=30, **kwargs):
        '''Create Nansat object

        if <fileName> is given:
            Open GDAL dataset,
            Read metadata,
            Generate GDAL VRT file with mapping of variables in memory
            Create logger
            Create Nansat object for perfroming high-level operations
        if <domain> and <array> are given:
            Create VRT object from data in <array>
            Add geolocation from <domain>

        Parameters
        -----------
        fileName : string
            location of the file
        mapperName : string, optional
            name of the mapper from nansat/mappers dir. E.g.
            'ASAR', 'hirlam', 'merisL1', 'merisL2', etc.
        domain : Domain object
            Geo-reference of a new raster
        array : numpy array
            Firts band of a new raster
        parameters : dictionary
            Metadata for the 1st band of a new raster,e.g. name, wkv, units,...
        logLevel : int, optional, default: logging.DEBUG (30)
            Level of logging. See: http://docs.python.org/howto/logging.html
        kwargs : additional arguments for mappers

        Creates
        --------
        self.mapperList : list of file names
            list of available working mappers
        self.fileName : file name
            set file name given by the argument
        self.raw : Mapper(VRT) object
            set VRT object with VRT dataset with mapping of variables
        self.vrt : Mapper(VRT) object
            Copy of self.raw
        self.logger : logging.Logger
            logger for output debugging info
        self.name : string
            name of object (for writing KML)

        '''
        # check the arguments
        if fileName == '' and domain is None:
            raise OptionError('Either fileName or domain is required.')

        # create logger
        self.logger = add_logger('Nansat', logLevel)

        # empty dict of VRTs with added bands
        self.addedBands = {}

        # add all available mappers if mapperName is not given
        self.mapper = 'None'
        self.mapperList = []
        if mapperName is '':
            for folder in sys.path:
                for mapper in glob.glob(folder + '/mapper_*.py'):
                    self.mapperList.append(os.path.basename(mapper))

            # pop and append generic mapper to the end
            self.mapperList.pop(self.mapperList.index('mapper_generic.py'))
            self.mapperList.append('mapper_generic.py')

        self.logger.debug('Mappers: ' + str(self.mapperList))

        # set input file name
        self.fileName = fileName
        # name, for compatibility with some Domain methods
        self.name = os.path.basename(fileName)
        self.path = os.path.dirname(fileName)

        # create self.raw from a file using mapper or...
        if fileName != '':
            # Make original VRT object with mapping of variables
            self.raw = self._get_mapper(mapperName, **kwargs)
            # Set current VRT object
            self.vrt = self.raw.copy()
        # ...create using array, domain, and parameters
        else:
            # Get vrt from domain
            self.raw = VRT(gdalDataset=domain.vrt.dataset)
            # Set current VRT object
            self.vrt = VRT(gdalDataset=domain.vrt.dataset)
            if array is not None:
                # add a band from array
                self.add_band(array=array, parameters=parameters)

        self.logger.debug('Object created from %s ' % self.fileName)

    def __getitem__(self, bandID):
        ''' Returns the band as a NumPy array, by overloading []

        Parameters
        -----------
        bandID : int or str
            If int, array from band with number <bandID> is returned
            If string, array from band with metadata 'name' equal to
            <bandID> is returned

        Returns
        --------
        self.get_GDALRasterBand(bandID).ReadAsArray() : NumPy array

        '''
        # get band
        band = self.get_GDALRasterBand(bandID)
        # get expression from metadata
        expression = band.GetMetadata().get('expression', '')
        # get data
        bandData = band.ReadAsArray()
        # execute expression if any
        if expression != '':
            bandData = eval(expression)

        # Set invalid and missing data to np.nan
        if band.GetMetadata().has_key('_FillValue'):
            fillValue = float(band.GetMetadata()['_FillValue'])
            try:
                bandData[bandData == fillValue] = np.nan
            except:
                self.logger.info('Cannot replace _FillValue values with np.NAN!')
        try:
            bandData[np.isinf(bandData)] = np.nan
        except:
            self.logger.info('Cannot replace inf values with np.NAN!')


        return bandData

    def __repr__(self):
        '''Creates string with basic info about the Nansat object'''

        outString = '-' * 40 + '\n'
        outString += self.fileName + '\n'
        outString += '-' * 40 + '\n'
        outString += 'Mapper: ' + self.mapper + '\n'
        outString += '-' * 40 + '\n'
        outString += self.list_bands(False)
        outString += '-' * 40 + '\n'
        outString += Domain.__repr__(self)
        return outString

    def add_band(self, fileName=None, vrt=None, bandID=1, array=None,
                 parameters=None, resamplingAlg=1, nomem=False):
        '''Add band from the array to self.vrt

        Create VRT object which contains VRT and RAW binary file and append it
        to self.addedBands
        Create new band in self.raw which points to this vrt

        NB : Adding band is possible for raw (nonprojected, nonresized) images
        only. Adding band will cancel any previous reproject() or resize().

        Parameters
        -----------
        fileName : string, name of the file, source of band
        vrt : VRT, source of band
        bandID : int, number of the band in fileName or in vrt
        array : Numpy array with band data
        parameters : dictionary, band metadata: wkv, name, etc.
        resamplingAlg : 0, 1, 2 stands for nearest, bilinear, cubic
        nomem : boolean, saves the vrt to a tempfile if nomem is True

        Modifies
        ---------
        Creates VRT object with VRT-file and RAW-file
        Adds band to the self.vrt

        '''
        # None => {} in input p
        if parameters is None:
            parameters = {}

        # default added vrt, source bandNumber and metadata
        vrt2add = None
        bandNumber = None
        p2add = {}

        # get band from input file name
        if fileName is not None:
            # create temporary nansat object
            n = Nansat(fileName)
            # reproject onto current grid
            n.reproject(self)
            # get vrt to be added
            vrt2add = n.vrt
            # get band metadata
            bandNumber = n._get_band_number(bandID)
            p2add = n.get_metadata(bandID=bandID)

        # get band from input VRT
        if vrt is not None:
            # get VRT to be added
            vrt2add = vrt
            # get band metadata
            bandNumber = bandID
            p2add = vrt.dataset.GetRasterBand(bandID).GetMetadata()

        # get band from input array
        if array is not None:
            if array.shape == self.shape():
                # create VRT from array
                vrt2add = VRT(array=array, nomem=nomem)
            else:
                # create VRT from resized array
                srcVRT = VRT(array=array, nomem=nomem)
                vrt2add = srcVRT.resized(self.shape()[1],
                                         self.shape()[0],
                                         resamplingAlg)
            # set parameters
            bandNumber = 1

        # add parameters from input
        for pKey in parameters:
            p2add[pKey] = parameters[pKey]

        # add the array band into self.vrt and get bandName
        bandName = self.raw._create_band({'SourceFilename': vrt2add.fileName,
                                          'SourceBand': bandNumber}, p2add)
        # add VRT with the band to the dictionary
        # (not to loose the VRT object and VRT file in memory)
        self.addedBands[bandName] = vrt2add
        self.raw.dataset.FlushCache()  # required after adding bands
        # copy raw VRT object to the current vrt
        self.vrt = self.raw.copy()

    def bands(self):
        ''' Make a dictionary with all bands metadata

        Returns
        --------
        b : dictionary
            key = N, value = dict with all band metadata

        '''
        b = {}
        for iBand in range(self.vrt.dataset.RasterCount):
            b[iBand + 1] = self.get_metadata(bandID=iBand + 1)

        return b

    def has_band(self, band):
        for b in self.bands():
            if self.bands()[b]['name'] == band:
                return True
        return False

    def export(self, fileName, rmMetadata=[], addGeolocArray=True,
               addGCPs=True, driver='netCDF', flip=True, bottomup=False):
        '''Export Nansat object into netCDF or GTiff file

        Parameters
        -----------
        fileName : output file name
        rmMetadata : list with metadata names to remove before export.
            e.g. ['name', 'colormap', 'source', 'sourceBands']
        addGeolocArray : Boolean, add geolocation array datasets? [True].
        addGCPs : Boolean, add GCPs? [True]
        driver : Which GDAL driver (format) to use [netCDF]
        flip : Boolean, flip the data? [True]

        Modifies
        ---------
        Create a netCDF file

        !! NB
        ------
        If number of bands is more than one,
        serial numbers are added at the end of each band name.

        It is possible to fix it by changing
        line.4605 in GDAL/frmts/netcdf/netcdfdataset.cpp :
        'if( nBands > 1 ) sprintf(szBandName,"%s%d",tmpMetadata,iBand);'
        --> 'if( nBands > 1 ) sprintf(szBandName,"%s",tmpMetadata);'

        CreateCopy fails in case the band name has special characters,
        e.g. the slash in 'HH/VV'.

        '''
        # temporary VRT for exporting
        exportVRT = self.vrt.copy()
        exportVRT.real = []
        exportVRT.imag = []

        # Find complex data band
        complexBands = []
        node0 = Node.create(exportVRT.read_xml())
        for iBand in node0.nodeList('VRTRasterBand'):
            dataType = iBand.getAttribute('dataType')
            if dataType[0] == 'C':
                complexBands.append(int(iBand.getAttribute('band')))

        # if data includes complex data,
        # create two bands from real and imaginary data arrays
        if len(complexBands) != 0:
            for i in complexBands:
                bandMetadataR = self.get_metadata(bandID=i)
                bandMetadataR.pop('dataType')
                try:
                    bandMetadataR.pop('PixelFunctionType')
                except:
                    pass
                # Copy metadata and modify 'name' for real and imag bands
                bandMetadataI = bandMetadataR.copy()
                bandMetadataR['name'] = bandMetadataR.pop('name') + '_real'
                bandMetadataI['name'] = bandMetadataI.pop('name') + '_imag'
                # Create bands from the real and imaginary numbers
                exportVRT.real.append(VRT(array=self[i].real))
                exportVRT.imag.append(VRT(array=self[i].imag))

                metaDict = [{'src': {
                             'SourceFilename': exportVRT.real[-1].fileName,
                             'SourceBand':  1},
                             'dst': bandMetadataR},
                            {'src': {
                             'SourceFilename': exportVRT.imag[-1].fileName,
                             'SourceBand':  1},
                             'dst': bandMetadataI}]
                exportVRT._create_bands(metaDict)
            # delete the complex bands
            exportVRT.delete_bands(complexBands)

        # add bands with geolocation arrays to the VRT
        if addGeolocArray and len(exportVRT.geolocationArray.d) > 0:
            exportVRT._create_band(
                {'SourceFilename': self.vrt.geolocationArray.d['X_DATASET'],
                 'SourceBand': int(self.vrt.geolocationArray.d['X_BAND'])},
                {'wkv': 'longitude',
                 'name': 'GEOLOCATION_X_DATASET'})
            exportVRT._create_band(
                {'SourceFilename': self.vrt.geolocationArray.d['Y_DATASET'],
                 'SourceBand': int(self.vrt.geolocationArray.d['Y_BAND'])},
                {'wkv': 'latitude',
                 'name': 'GEOLOCATION_Y_DATASET'})

        gcps = exportVRT.dataset.GetGCPs()
        if addGCPs and len(gcps) > 0:
            # add GCPs in VRT metadata and remove geotransform
            exportVRT._add_gcp_metadata(bottomup)
            exportVRT._remove_geotransform()

        # add projection metadata
        srs = self.vrt.dataset.GetProjection()
        exportVRT.dataset.SetMetadataItem('NANSAT_Projection',
                                          srs.replace(',',
                                                      '|').replace('"', '&'))

        # add GeoTransform metadata
        geoTransformStr = str(self.vrt.dataset.GetGeoTransform()).replace(',',
                                                                          '|')
        exportVRT.dataset.SetMetadataItem('NANSAT_GeoTransform',
                                          geoTransformStr)

        # manage metadata for each band
        for iBand in range(exportVRT.dataset.RasterCount):
            band = exportVRT.dataset.GetRasterBand(iBand + 1)
            bandMetadata = band.GetMetadata()
            # set NETCDF_VARNAME
            try:
                bandMetadata['NETCDF_VARNAME'] = bandMetadata['name']
            except:
                self.logger.warning('Unable to set NETCDF_VARNAME for band %d'
                                    % (iBand + 1))
            # remove unwanted metadata from bands
            for rmMeta in rmMetadata:
                try:
                    bandMetadata.pop(rmMeta)
                except:
                    self.logger.info('Unable to remove metadata'
                                     '%s from band %d' % (rmMeta, iBand + 1))
            band.SetMetadata(bandMetadata)

        # remove unwanted global metadata
        globMetadata = exportVRT.dataset.GetMetadata()
        for rmMeta in rmMetadata:
            try:
                globMetadata.pop(rmMeta)
            except:
                self.logger.info('Global metadata %s not found' % rmMeta)
        exportVRT.dataset.SetMetadata(globMetadata)

        # if output filename is same as input one...
        if self.fileName == fileName:
            numOfBands = self.vrt.dataset.RasterCount
            # create VRT from each band and add it
            for iBand in range(numOfBands):
                vrt = VRT(array=self[iBand+1])
                self.add_band(vrt=vrt)
                metadata = self.get_metadata(bandID=iBand+1)
                self.set_metadata(key=metadata, bandID=numOfBands+iBand+1)
            # remove source bands
            self.vrt.delete_bands(range(1, numOfBands))

        # set CreateCopy() options
        if bottomup:
            options = 'WRITE_BOTTOMUP=YES'
        else:
            options = 'WRITE_BOTTOMUP=NO'

        # Create an output file using GDAL
        self.logger.debug('Exporting to %s using %s...' % (fileName, driver))
        dataset = gdal.GetDriverByName(driver).CreateCopy(fileName,
                                                          exportVRT.dataset,
                                                          options=[options])
        self.logger.debug('Export - OK!')
        return dataset

    def resize(self, factor=1, width=None, height=None, eResampleAlg=-1):
        '''Proportional resize of the dataset.

        The dataset is resized as (xSize*factor, ySize*factor) or
        (width, calulated height) or (calculated width, height).
        self.vrt is rewritten to the the downscaled sizes.
        If GCPs are given in a dataset, they are also rewritten.
        If resize() is called without any parameters then previsous
        resizing/reprojection cancelled.

        Parameters
        -----------
        Either factor, or width, or height should be given:
            factor : float, optional, default=1
            width : int, optional
            height : int, optional
            eResampleAlg : int (GDALResampleAlg), optional
                -1 : Average,
                0 : NearestNeighbour,
                1 : Bilinear,
                2 : Cubic,
                3 : CubicSpline,
                4 : Lancoz
                if eResampleAlg > 0 : VRT.resized() is used

        Modifies
        ---------
        self.vrt.dataset : VRT dataset of VRT object
            raster size are modified to downscaled size.
            If GCPs are given in the dataset, they are also overwritten.

        '''
        # resize back to original size/setting
        if factor == 1 and width is None and height is None:
            self.vrt = self.raw.copy()
            return

        # get current shape
        rasterYSize = float(self.shape()[0])
        rasterXSize = float(self.shape()[1])

        # estimate factor if width or height is given
        if width is not None:
            factor = float(width) / rasterXSize
        if height is not None:
            factor = float(height) / rasterYSize

        # calculate new size
        newRasterYSize = int(rasterYSize * factor)
        newRasterXSize = int(rasterXSize * factor)

        self.logger.info('New size/factor: (%f, %f)/%f' %
                        (newRasterXSize, newRasterYSize, factor))

        if eResampleAlg > 0:
            # apply affine transformation using reprojection
            self.vrt = self.vrt.resized(newRasterXSize,
                                        newRasterYSize,
                                        eResampleAlg)
        else:
            # simply modify VRT rasterX/Ysize and GCPs
            # Get XML content from VRT-file
            vrtXML = self.vrt.read_xml()
            node0 = Node.create(vrtXML)

            # replace rasterXSize in <VRTDataset>
            node0.replaceAttribute('rasterXSize', str(newRasterXSize))
            node0.replaceAttribute('rasterYSize', str(newRasterYSize))

            # replace xSize in <DstRect> of each source
            for iNode1 in node0.nodeList('VRTRasterBand'):
                for sourceName in ['ComplexSource', 'SimpleSource']:
                    for iNode2 in iNode1.nodeList(sourceName):
                        iNodeDstRect = iNode2.node('DstRect')
                        iNodeDstRect.replaceAttribute('xSize',
                                                      str(newRasterXSize))
                        iNodeDstRect.replaceAttribute('ySize',
                                                      str(newRasterYSize))
                # if method=-1, overwrite 'ComplexSource' to 'AveragedSource'
                if eResampleAlg == -1:
                    iNode1.replaceTag('ComplexSource', 'AveragedSource')
                    iNode1.replaceTag('SimpleSource', 'AveragedSource')

            # Edit GCPs to correspond to the downscaled size
            if node0.node('GCPList'):
                for iNode in node0.node('GCPList').nodeList('GCP'):
                    pxl = float(iNode.getAttribute('Pixel')) * factor
                    if pxl > float(rasterXSize):
                        pxl = rasterXSize
                    iNode.replaceAttribute('Pixel', str(pxl))
                    lin = float(iNode.getAttribute('Line')) * factor
                    if lin > float(rasterYSize):
                        lin = rasterYSize
                    iNode.replaceAttribute('Line', str(lin))

            # Write the modified elemements into VRT
            self.vrt.write_xml(str(node0.rawxml()))

    def get_GDALRasterBand(self, bandID=1):
        ''' Get a GDALRasterBand of a given Nansat object

        If str is given find corresponding band number
        If int is given check if band with this number exists.
        Get a GDALRasterBand from vrt.

        Parameters
        -----------
        bandID : serial number or string, optional (default is 1)
            if number - a band number of the band to fetch
            if string bandID = {'name': bandID}

        Returns
        --------
        GDAL RasterBand

        Example
        -------
        b = n.get_GDALRasterBand(1)
        b = n.get_GDALRasterBand('sigma0')

        '''
        # get band number
        bandNumber = self._get_band_number(bandID)
        # the GDAL RasterBand of the corresponding band is returned
        return self.vrt.dataset.GetRasterBand(bandNumber)

    def list_bands(self, doPrint=True):
        ''' Show band information of the given Nansat object

        Show serial number, longName, name and all parameters
        for each band in the metadata of the given Nansat object.

        Parameters
        -----------
        doPrint : boolean, optional, default=True
            do print, otherwise it is returned as string

        Returns
        --------
        outString : String
            formatted string with bands info

        '''
        # get dictionary of bands metadata
        bands = self.bands()
        outString = ''

        for b in bands:
            # print band number, name
            outString += 'Band : %d %s\n' % (b, bands[b].get('name', ''))
            # print band metadata
            for i in bands[b]:
                outString += '  %s: %s\n' % (i, bands[b][i])
        if doPrint:
            # print to screeen
            print outString
        else:
            return outString

    def reproject(self, dstDomain=None, eResampleAlg=0, blockSize=None,
                  WorkingDataType=None, tps=False, **kwargs):
        ''' Reproject the object based on the given Domain

        Warp the raw VRT using AutoCreateWarpedVRT() using projection
        from the Domain.
        Modify XML content of the warped vrt using the Domain parameters.
        Generate warpedVRT and replace self.vrt with warpedVRT.

        Parameters
        -----------
        dstDomain : domain
            destination Domain where projection and resolution are set
        eResampleAlg : int (GDALResampleAlg)
            0 : NearestNeighbour
            1 : Bilinear
            2 : Cubic,
            3 : CubicSpline
            4 : Lancoz

        Modifies
        ---------
        self.vrt : VRT object with VRT dataset
            replaced to warpedVRT dataset

        See Also
        ---------
        http://www.gdal.org/gdalwarp.html

        '''
        # dereproject
        self.vrt = self.raw.copy()

        # if no domain: quit
        if dstDomain is None:
            return

        # get projection of destination dataset
        dstSRS = dstDomain.vrt.dataset.GetProjection()

        # get destination GCPs
        dstGCPs = dstDomain.vrt.dataset.GetGCPs()
        if len(dstGCPs) > 0:
            # get projection of destination GCPs
            dstSRS = dstDomain.vrt.dataset.GetGCPProjection()

        # create Warped VRT
        warpedVRT = self.raw.create_warped_vrt(
                    dstSRS=dstSRS, dstGCPs=dstGCPs,
                    eResampleAlg=eResampleAlg,
                    xSize=dstDomain.vrt.dataset.RasterXSize,
                    ySize=dstDomain.vrt.dataset.RasterYSize,
                    blockSize=blockSize,
                    geoTransform=dstDomain.vrt.dataset.GetGeoTransform(),
                    WorkingDataType=WorkingDataType,
                    tps=tps, **kwargs)

        # set current VRT object
        self.vrt = warpedVRT
        # add metadata from RAW to VRT (except fileName)
        vrtFileName = self.vrt.dataset.GetMetadataItem('fileName')
        rawMetadata = self.raw.dataset.GetMetadata()
        self.vrt.dataset.SetMetadata(rawMetadata)
        self.vrt.dataset.SetMetadataItem('fileName', vrtFileName)

    def watermask(self, mod44path=None, dstDomain=None):
        ''' Create numpy array with watermask (water=1, land=0)

        250 meters resolution watermask from MODIS 44W Product:
        http://www.glcf.umd.edu/data/watermask/

        Watermask is stored as tiles in TIF(LZW) format and a VRT file
        All files are stored in one directory.
        A tarball with compressed TIF and VRT files should be additionally
        downloaded from the Nansat wiki:
        https://svn.nersc.no/nansat/wiki/Nansat/Data/Watermask

        The method :
            Gets the directory either from input parameter or from environment
            variable MOD44WPATH
            Open Nansat object from the VRT file
            Reprojects the watermask onto the current object using reproject()
            or reproject_on_jcps()
            Returns the reprojected Nansat object

        Parameters
        -----------
        mod44path : string, optional, default=None
            path with MOD44W Products and a VRT file

        Returns
        --------
        watermask : Nansat object with water mask in current projection

        See also
        ---------
        250 meters resolution watermask from MODIS 44W Product:
            http://www.glcf.umd.edu/data/watermask/

        '''
        mod44DataExist = True
        # check if path is given in input param or in environment
        if mod44path is None:
            mod44path = os.getenv('MOD44WPATH')
        if mod44path is None:
            mod44DataExist = False
        # check if VRT file exist
        elif not os.path.exists(mod44path + '/MOD44W.vrt'):
            mod44DataExist = False
        self.logger.debug('MODPATH: %s' % mod44path)

        if not mod44DataExist:
            # MOD44W data does not exist generate empty matrix
            watermaskArray = np.zeros([self.vrt.dataset.RasterXSize,
                                      self.vrt.dataset.RasterYSize])
            watermask = Nansat(domain=self, array=watermaskArray)
        else:
            # MOD44W data does exist: open the VRT file in Nansat
            watermask = Nansat(mod44path + '/MOD44W.vrt', mapperName='MOD44W',
                               logLevel=self.logger.level)
            # reproject on self or given Domain
            if dstDomain is None:
                watermask.reproject(self)
            else:
                watermask.reproject(dstDomain)

        return watermask

    def write_figure(self, fileName=None, bands=1, clim=None, addDate=False,
                     **kwargs):
        ''' Save a raster band to a figure in graphical format.

        Get numpy array from the band(s) and band information specified
        either by given band number or band id.
        -- If three bands are given, merge them and create PIL image.
        -- If one band is given, create indexed image
        Create Figure object and:
        Adjust the array brightness and contrast using the given min/max or
        histogram.
        Apply logarithmic scaling of color tone.
        Generate and append legend.
        Save the PIL output image in PNG or any other graphical format.
        If the filename extension is 'tif', the figure file is converted
        to GeoTiff

        Parameters
        -----------
        fileName : string, optional
            Output file name. if one of extensions 'png', 'PNG', 'tif',
            'TIF', 'bmp', 'BMP', 'jpg', 'JPG', 'jpeg', 'JPEG' is included,
            specified file is crated. otherwise, 'png' file is created.
            if None, the figure object is returned.
            if True, the figure is shown
        bands : integer or string or list (elements are integer or string),
            default = 1
            the size of the list has to be 1 or 3.
            if the size is 3, RGB image is created based on the three bands.
            Then the first element is Red, the second is Green,
            and the third is Blue.
        clim : list with two elements or 'hist' to specify range of colormap
            None (default) : min/max values are fetched from WKV,
            fallback-'hist'
            [min, max] : min and max are numbers, or
            [[min, min, min], [max, max, max]]: three bands used
            'hist' : a histogram is used to calculate min and max values
        addDate : boolean
            False (default) : no date will be aded to the caption
            True : the first time of the object will be added to the caption
        **kwargs : parameters for Figure().

        Modifies
        ---------
        if fileName is specified, creates image file

        Returns
        -------
        Figure object

        Example
        --------
        #write only indexed image, color limits from WKV or from histogram
        n.write_figure('test.jpg')
        #write only RGB image, color limits from histogram
        n.write_figure('test_rgb_hist.jpg', clim='hist', bands=[1, 2, 3])
        #write indexed image, apply log scaling and gamma correction,
        #add legend and type in title 'Title', increase font size and put 15
        tics
        n.write_figure('r09_log3_leg.jpg', logarithm=True, legend=True,
                                gamma=3, titleString='Title', fontSize=30,
                                numOfTicks=15)
        # write an image to png with transparent Mask set to color
        transparency=[0,0,0], following PIL alpha mask
        n.write_figure(fileName='transparent.png', bands=[3],
               mask_array=wmArray,
               mask_lut={0: [0,0,0]},
               clim=[0,0.15], cmapName='gray', transparency=[0,0,0])

        See also
        --------
        Figure()
        http://www.scipy.org/Cookbook/Matplotlib/Show_colormaps

        '''
        # convert <bands> from integer, or string, or list of strings
        # into list of integers
        if isinstance(bands, list):
            for i, band in enumerate(bands):
                bands[i] = self._get_band_number(band)
        else:
            bands = [self._get_band_number(bands)]

        # == create 3D ARRAY ==
        array = None
        for band in bands:
            # get array from band and reshape to (1,height,width)
            iArray = self[band]
            iArray = iArray.reshape(1, iArray.shape[0], iArray.shape[1])
            # create new 3D array or append band
            if array is None:
                array = iArray
            else:
                array = np.append(array, iArray, axis=0)

        # == CREATE FIGURE object and parse input parameters ==
        fig = Figure(array, **kwargs)
        array = None

        # == PREPARE cmin/cmax ==
        # check if cmin and cmax are given as the arguments
        if 'cmin' in kwargs.keys() and 'cmax' in kwargs.keys():
            clim = [kwargs['cmin'], kwargs['cmax']]

        # try to get clim from WKV if it is not given as the argument
        # if failed clim will be evaluated from histogram
        if clim is None:
            clim = [[], []]
            for i, iBand in enumerate(bands):
                try:
                    defValue = (self.vrt.dataset.GetRasterBand(iBand).
                                GetMetadataItem('minmax').split(' '))
                except:
                    clim = 'hist'
                    break
                clim[0].append(float(defValue[0]))
                clim[1].append(float(defValue[1]))

        # Estimate color min/max from histogram
        if clim == 'hist':
            clim = fig.clim_from_histogram()

        # modify clim to the proper shape [[min], [max]]
        # or [[min, min, min], [max, max, max]]
        if (len(clim) == 2 and
           ((isinstance(clim[0], float)) or (isinstance(clim[0], int))) and
           ((isinstance(clim[1], float)) or (isinstance(clim[1], int)))):
            clim = [[clim[0]], [clim[1]]]

        # if the len(clim) is not same as len(bands), the 1st element is used.
        for i in range(2):
            if len(clim[i]) != len(bands):
                clim[i] = [clim[i][0]] * len(bands)

        self.logger.info('clim: %s ' % clim)

        # == PREPARE caption ==
        if 'caption' in kwargs:
            caption = kwargs['caption']
        else:
            # get longName and units from vrt
            band = self.get_GDALRasterBand(bands[0])
            longName = band.GetMetadata().get('long_name', '')
            units = band.GetMetadata().get('units', '')

            # make caption from longname, units
            caption = longName + ' [' + units + ']'

        # add DATE to caption
        if addDate:
            caption += self.get_time()[0].strftime(' %Y-%m-%d')

        self.logger.info('caption: %s ' % caption)

        # == PROCESS figure ==
        fig.process(cmin=clim[0], cmax=clim[1], caption=caption)

        # == finally SAVE to a image file or SHOW ==
        if fileName is not None:
            if type(fileName) == bool and fileName:
                try:
                    if __IPYTHON__:
                        from matplotlib.pyplot import imshow, show
                        from numpy import array
                        sz = fig.pilImg.size
                        image = array(fig.pilImg.im)
                        if fig.pilImg.getbands() == ('P',):
                            image.resize(sz[0], sz[1])
                        elif fig.pilImg.getbands() == ('R', 'G', 'B'):
                            image.resize(sz[0], sz[1], 3)
                        imshow(image)
                        show()
                    else:
                        fig.pilImg.show()
                except:
                    fig.pilImg.show()
            elif type(fileName) == str:
                fig.save(fileName, **kwargs)
                # If tiff image, convert to GeoTiff
                if fileName[-3:] == 'tif':
                    self.vrt.copyproj(fileName)

        return fig

    def write_geotiffimage(self, fileName, bandID=1):
        ''' Writes an 8-bit GeoTiff image for a given band.

        The output GeoTiff image is convenient e.g. for display in a GIS tool.
        Colormap is fetched from the metadata item 'colormap'.
            Fallback colormap is 'jet'.
        Color limits are fetched from the metadata item 'minmax'.
            If 'minmax' is not specified, min and max of raster is used.

        The method can be replaced by using nansat.write_figure(),
        however, write_figure uses PIL which does not allow
        Tiff compression, giving much larger files

        Parameters
        -----------
        fileName : string
        bandID : integer or string(default = 1)

        '''
        bandNo = self._get_band_number(bandID)
        band = self.get_GDALRasterBand(bandID)
        minmax = band.GetMetadataItem('minmax')
        # Get min and max from band histogram if not given (from wkv)
        if minmax is None:
            (rmin, rmax) = band.ComputeRasterMinMax(1)
            minmax = str(rmin) + ' ' + str(rmax)

        bMin = float(minmax.split(' ')[0])
        bMax = float(minmax.split(' ')[1])
        # Make colormap from WKV information
        try:
            colormap = band.GetMetadataItem('colormap')
        except:
            colormap = 'jet'
        try:
            cmap = cm.get_cmap(colormap, 256)
            cmap = cmap(arange(256)) * 255
            colorTable = gdal.ColorTable()
            for i in range(cmap.shape[0]):
                colorEntry = (int(cmap[i, 0]), int(cmap[i, 1]),
                              int(cmap[i, 2]), int(cmap[i, 3]))
                colorTable.SetColorEntry(i, colorEntry)
        except:
            print 'Could not add colormap; Matplotlib may not be available.'
        # Write Tiff image, with data scaled to values between 0 and 255
        outDataset = gdal.GetDriverByName('Gtiff').Create(fileName,
                                                          band.XSize,
                                                          band.YSize, 1,
                                                          gdal.GDT_Byte,
                                                          ['COMPRESS=LZW'])
        data = self.__getitem__(bandNo)
        scaledData = ((data - bMin) / (bMax - bMin)) * 255
        outDataset.GetRasterBand(1).WriteArray(scaledData)
        outDataset.GetRasterBand(1).SetMetadata(band.GetMetadata())
        try:
            outDataset.GetRasterBand(1).SetColorTable(colorTable)
        except:
            # Happens after reprojection, a possible bug?
            print 'Could not set color table'
            print colorTable
        outDataset = None
        self.vrt.copyproj(fileName)

    def get_time(self, bandID=None):
        ''' Get time for dataset and/or its bands

        Parameters
        ----------
        bandID : int or str (default = None)
                band number or name

        Returns
        --------
        time : list with datetime objects for each band.
            If time is the same for all bands, the list contains 1 item

        '''
        time = []
        for i in range(self.vrt.dataset.RasterCount):
            band = self.get_GDALRasterBand(i + 1)
            try:
                time.append(dateutil.parser.parse(
                            band.GetMetadataItem('time')))
            except:
                self.logger.debug('Band ' + str(i + 1) + ' has no time')
                time.append(None)

        if bandID is not None:
            bandNumber = self._get_band_number(bandID)
            return time[bandNumber - 1]
        else:
            return time

    def get_metadata(self, key=None, bandID=None):
        ''' Get metadata from self.vrt.dataset

        Parameters
        ----------
        key : string, optional
            name of the metadata key. If not givem all metadata is returned
        bandID : int or str, optional
            number or name of band to get metadata from.
            If not given, global metadata is returned

        Returns
        --------
        a string with metadata if key is given and found
        an empty string if key is given and not found
        a dictionary with all metadata if key is not given

        '''
        # get all metadata from dataset or from band
        if bandID is None:
            metadata = self.vrt.dataset.GetMetadata()
        else:
            metadata = self.get_GDALRasterBand(bandID).GetMetadata()

        # get all metadata or from a key
        if key is not None:
            metadata = metadata.get(key, None)

        return metadata

    def set_metadata(self, key='', value='', bandID=None):
        ''' Set metadata to self.raw.dataset and self.vrt.dataset

        Parameters
        -----------
        key : string or dictionary with strings
            name of the metadata, or dictionary with metadata names, values
        value : string
            value of metadata
        bandID : int or str
            number or name of band
            Without : global metadata is set

        Modifies
        ---------
        self.raw.dataset : sets metadata in GDAL raw dataset
        self.vrt.dataset : sets metadata in GDAL current dataset

        '''
        # set all metadata to the dataset or to the band
        if bandID is None:
            metaReceiverRAW = self.raw.dataset
            metaReceiverVRT = self.vrt.dataset
        else:
            bandNumber = self._get_band_number(bandID)

            metaReceiverRAW = self.raw.dataset.GetRasterBand(bandNumber)
            metaReceiverVRT = self.vrt.dataset.GetRasterBand(bandNumber)

        # set metadata from dictionary or from single pair key,value
        if type(key) == dict:
            for k in key:
                metaReceiverRAW.SetMetadataItem(k, key[k])
                metaReceiverVRT.SetMetadataItem(k, key[k])
        else:
            metaReceiverRAW.SetMetadataItem(key, value)
            metaReceiverVRT.SetMetadataItem(key, value)

    def _get_mapper(self, mapperName, **kwargs):
        ''' Create VRT file in memory (VSI-file) with variable mapping

        If mapperName is given only this mapper will be used,
        else loop over all availble mappers in mapperList to get the
        matching one.
        In the loop :
            If the specific error appears the mapper is not used
            and the next mapper is tested.
            Otherwise the mapper returns VRT.
        If type of the sensor is identified, add mapping variables.
        If all mappers fail, make simple copy of the input DS into a VSI/VRT

        Parameters
        -----------
        mapperName : string, optional (e.g. 'ASAR' or 'merisL2')

        Returns
        --------
        tmpVRT : VRT object
            tmpVRT.dataset is a GDAL VRT dataset

        Raises
        --------
        Error : occurs if given mapper cannot open the input file

        '''
        # open GDAL dataset. It will be parsed to all mappers for testing
        try:
            gdalDataset = gdal.Open(self.fileName)
        except RuntimeError:
            print ('GDAL could not open ' + self.fileName +
                   ', trying to read with Nansat mappers...')
            gdalDataset = None
        if gdalDataset is not None:
            # get metadata from the GDAL dataset
            metadata = gdalDataset.GetMetadata()
        else:
            metadata = None

        tmpVRT = None

        if mapperName is not '':
            # If a specific mapper is requested, we test only this one.
            # Stripping off eventual 'mapper_' and '.py' and converting
            # to lowercase
            mapperName = mapperName.replace('mapper_',
                                            '').replace('.py', '').lower()
            # create VRT
            try:
                mapper_module = __import__('mapper_' + mapperName)
            except ImportError:
                raise Error('Mapper ' + mapperName + ' not in PYTHONPATH')
            tmpVRT = mapper_module.Mapper(self.fileName, gdalDataset,
                                          metadata, **kwargs)
            self.mapper = mapperName
        else:
            # We test all mappers, import one by one
            for iMapper in self.mapperList:
                # get rid of .py extension
                iMapper = iMapper.replace('.py', '')
                self.logger.debug('Trying %s...' % iMapper)
                try:
                    mapper_module = __import__(iMapper)
                    # create a Mapper object and get VRT dataset from it
                    tmpVRT = mapper_module.Mapper(self.fileName, gdalDataset,
                                                  metadata, **kwargs)
                    self.logger.info('Mapper %s - success!' % iMapper)
                    self.mapper = iMapper
                    break
                except:
                    pass

        # if no mapper fits, make simple copy of the input DS into a VSI/VRT
        if tmpVRT is None and gdalDataset is not None:
            self.logger.warning('No mapper fits, returning GDAL bands!')
            tmpVRT = VRT(gdalDataset=gdalDataset)
            for iBand in range(gdalDataset.RasterCount):
                tmpVRT._create_band({'SourceFilename': self.fileName,
                                     'SourceBand': iBand + 1})
                tmpVRT.dataset.FlushCache()

        # if GDAL cannot open the file, and no mappers exist which can make VRT
        if tmpVRT is None and gdalDataset is None:
            raise GDALError('NANSAT can not open the file ' + self.fileName)

        return tmpVRT

    def _get_pixelValue(self, val, defVal):
        if val == '':
            return defVal
        else:
            return val

    def _get_band_number(self, bandID):
        '''Return absolute band number

        Check if given bandID is valid
        Return absolute number of the band in the VRT

        Parameters
        ----------
        bandID : int or str or dict
            if int : checks if such band exists and returns band_id
            if str : finds band with coresponding name
            if dict : finds first band with given metadata

        Returns
        --------
        int : absolute band number

        '''
        bandNumber = 0
        # if bandID is str: create simple dict with seraching criteria
        if type(bandID) == str:
            bandID = {'name': bandID}

        # if bandID is dict: search self.bands with seraching criteria
        if type(bandID) == dict:
            bandsMeta = self.bands()
            for b in bandsMeta:
                for key in bandID:
                    if (key in bandsMeta[b] and
                            bandID[key] == bandsMeta[b][key]):
                        bandNumber = b
                        break

        # if bandID is int and with bounds: return this number
        if (type(bandID) == int and bandID >= 1 and
                bandID <= self.vrt.dataset.RasterCount):
            bandNumber = bandID

        # if no bandNumber found - raise error
        if bandNumber == 0:
            raise OptionError('Cannot find band %s! '
                              'bandNumber is from 1 to %s'
                              % (str(bandID), self.vrt.dataset.RasterCount))

        return bandNumber

    def process(self, opts=None):
        '''Default L2 processing of Nansat object. Overloaded in childs.'''

    def export_band(self, fileName, bandID=1, flip=True, driver='netCDF'):
        '''Export only one band of the Nansat object
        Get array from the required band
        Create temporary Nansat from the array
        Export temporary Nansat to file

        Parameters
        ----------
        fileName : str
            name of the output file
        bandID : int or str, [1]
            number of name of the band
        driver : str, ['netCDF']
            name of the GDAL Driver (format) to use

        '''
        # get array from self
        bandArray = self[bandID]
        # get root, band metadata
        rootMetadata = self.get_metadata()
        bandMetadata = self.get_metadata(bandID=bandID)
        # create temporary nansat
        tmpNansat = Nansat(domain=self, array=bandArray)
        # set metadata
        tmpNansat.set_metadata(rootMetadata)
        tmpNansat.set_metadata(bandMetadata, bandID=1)
        # export
        tmpNansat.export(fileName, driver=driver, flip=flip)

    def get_transect(self, points=None, bandList=[1], latlon=True,
<<<<<<< HEAD
                           transect=True, returnOGR=False, layerNum=0,
                           smoothRadius=0, smoothAlg=0,
                           **kwargs):
=======
                     transect=True, returnOGR=False, layerNum=0,
                     smooth=0, **kwargs):
>>>>>>> c2b38cb7
        '''Get transect from two poins and retun the values by numpy array

        Parameters
        ----------
        points : tuple with one or more points or shape file name
            i.e. ((lon1, lat1),(lon2, lat2),(lon3, lat3), ...) or
                 ((col1, row1),(col2, row2),(col3, row3), ...)
        bandID : list of int or string
            elements of the list are band number or band Name
        latlon : bool
            If the points in lat/lon, then True.
            If the points in pixel/line, then False.
        transect : bool
            If True, get all transact values
            If False, get values of points
        returnOGR: bool
            If True, then return numpy array
            If False, return OGR object
        layerNum: int
            If shapefile is given as points, it is the number of the layer
        smoothRadius: int
            If smootRadius is greater than 0, smooth every transect
            pixel as the median or mean value in a circule with radius
            equal to the given number.
        smoothAlg: 0 or 1 for median or mean
        vmin, vmax : int (optional)
            minimum and maximum pixel values of an image shown
            in case points is None.

        Returns
        --------
        if returnOGR:
            transect : OGR object with points coordinates and values
        else:
            transect : list or
                values of the transect or OGR object with the transect values
            [lonVector, latVector] : list with longitudes, latitudes
            pixlinCoord : numpy array with pixels and lines coordinates

        '''
        smooth_function = scipy.stats.nanmedian
<<<<<<< HEAD
        if smoothAlg == 1:
            smooth_function = scipy.stats.nanmean
=======
        if type(smooth) is list:
            if smooth[0] < 0:
                raise ValueError("smooth[0] must be 0 or a positive odd number.")
            if smooth[0] > 0 and (smooth[0] % 2) != 1:
                raise ValueError("The kernel size smooth[0] should be odd.")
            if not smooth[1] == 0 and not smooth[1] == 1:
                raise ValueError("smooth[1] must be 0 or 1 for median or mean filter.")
            if smooth[1] == 1:
                smooth_function = scipy.stats.nanmean
        else:
            if smooth < 0:
                raise ValueError("smooth must be 0 or a positive odd number.")
            if smooth > 0 and (smooth % 2) != 1:
                raise ValueError("The kernel size smooth should be odd.")
            tmp = smooth
            smooth = []
            smooth.append(tmp)
>>>>>>> c2b38cb7

        data = None
        # if shapefile is given, get corner points from it
        if type(points) == str:
            nansatOGR = Nansatshape(fileName=points)
            #nansatOGR = NansatOGR(fileName=points, layerNum=layerNum)
            points, latlon = nansatOGR.get_corner_points(latlon)

        # if points is not given, get points from GUI ...
        if points is None:
            firstBand = bandList[0]
            if type(firstBand) == str:
                firstBand = self._get_band_number(firstBand)
            data = self[firstBand]

            browser = PointBrowser(data, **kwargs)
            browser.get_points()
            points = tuple(browser.coordinates)
            latlon = False

        # get wkt
        wkt = self._get_projection(self.vrt.dataset)

        pixlinCoord = np.array([[], []])
        for iPoint in range(len(points)):
            # if one point is given
            if type(points[iPoint]) != tuple:
                point0 = (points[0], points[1])
                point1 = (points[0], points[1])
            # if we want points ...
            elif not transect:
                point0 = (points[iPoint][0], points[iPoint][1])
                point1 = (points[iPoint][0], points[iPoint][1])
            # if we want a transect ...
            else:
                try:
                    point0 = points[iPoint]
                    point1 = points[iPoint + 1]
                except:
                    break
            # if points in degree, convert them into pix/lin
            if latlon:
                pix, lin = self._transform_points([point0[0], point1[0]],
                                                  [point0[1], point1[1]],
                                                  DstToSrc=1)
                point0 = (pix[0], lin[0])
                point1 = (pix[1], lin[1])
            # compute Euclidean distance between point0 and point1
            length = int(np.hypot(point0[0] - point1[0],
                                  point0[1] - point1[1]))
            # if a point is given
            if length == 0:
                length = 1
            # get sequential coordinates on pix/lin between two points
            pixVector = list(np.linspace(point0[0],
                                         point1[0],
                                         length).astype(int))
            linVector = list(np.linspace(point0[1],
                                         point1[1],
                                         length).astype(int))
            pixlinCoord = np.append(pixlinCoord,
                                    [pixVector, linVector],
                                    axis=1)
            if smoothRadius:
                pixlinCoord0 = pixlinCoord - smoothRadius
                pixlinCoord0 = [pixlinCoord0[0].clip(0, self.vrt.dataset.RasterXSize-1),
                                pixlinCoord0[1].clip(0, self.vrt.dataset.RasterYSize-1)]
                pixlinCoord1 = pixlinCoord + smoothRadius
                pixlinCoord1 = [pixlinCoord1[0].clip(0, self.vrt.dataset.RasterXSize-1),
                                pixlinCoord1[1].clip(0, self.vrt.dataset.RasterYSize-1)]

        # convert pix/lin into lon/lat
        lonVector, latVector = self._transform_points(pixlinCoord[0],
                                                      pixlinCoord[1],
                                                      DstToSrc=0)

        transect = []
        # get data
        for iBand in bandList:
            if type(iBand) == str:
                iBand = self._get_band_number(iBand)
            if data is None:
                data = self[iBand]
            # extract values
            if smoothRadius:
                transect0 = []
<<<<<<< HEAD
                for centerX, xmin, xmax, centerY, ymin, ymax in zip(
                    pixlinCoord[1], pixlinCoord0[1], pixlinCoord1[1],
                    pixlinCoord[0], pixlinCoord0[0], pixlinCoord1[0]):
                    circleCoords = [[], []]
                    for x in range(int(xmin), int(xmax + 1)):
                        for y in range(int(ymin), int(ymax + 1)):
                            # get coordinates in a circular area
                            if math.sqrt(pow(x - centerX, 2) + pow(y - centerY, 2)) <= smoothRadius:
                                circleCoords[0].append(x)
                                circleCoords[1].append(y)
                    transect0.append(smooth_function(data[circleCoords],
=======
                for xmin, xmax, ymin, ymax in zip(pixlinCoord0[1],
                                                  pixlinCoord1[1],
                                                  pixlinCoord0[0],
                                                  pixlinCoord1[0]):
                    transect0.append(smooth_function(data[xmin:xmax,
                                                          ymin:ymax],
>>>>>>> c2b38cb7
                                                     axis=None))
                transect.append(transect0)
            else:
                transect.append(data[list(pixlinCoord[1]),
<<<<<<< HEAD
                                     list(pixlinCoord[0])].tolist())
=======
                                list(pixlinCoord[0])].tolist())
>>>>>>> c2b38cb7
            data = None
        if returnOGR:
            NansatOGR = Nansatshape(wkt=wkt)
            NansatOGR.set_layer(lonlatCoord=[lonVector, latVector],
                                pixlinCoord=pixlinCoord,
                                fieldNames=map(str, bandList),
                                fieldValues=transect)
            return NansatOGR
        else:
            return transect, [lonVector, latVector], pixlinCoord.astype(int)<|MERGE_RESOLUTION|>--- conflicted
+++ resolved
@@ -1313,14 +1313,10 @@
         tmpNansat.export(fileName, driver=driver, flip=flip)
 
     def get_transect(self, points=None, bandList=[1], latlon=True,
-<<<<<<< HEAD
                            transect=True, returnOGR=False, layerNum=0,
                            smoothRadius=0, smoothAlg=0,
                            **kwargs):
-=======
-                     transect=True, returnOGR=False, layerNum=0,
-                     smooth=0, **kwargs):
->>>>>>> c2b38cb7
+
         '''Get transect from two poins and retun the values by numpy array
 
         Parameters
@@ -1362,28 +1358,9 @@
 
         '''
         smooth_function = scipy.stats.nanmedian
-<<<<<<< HEAD
         if smoothAlg == 1:
             smooth_function = scipy.stats.nanmean
-=======
-        if type(smooth) is list:
-            if smooth[0] < 0:
-                raise ValueError("smooth[0] must be 0 or a positive odd number.")
-            if smooth[0] > 0 and (smooth[0] % 2) != 1:
-                raise ValueError("The kernel size smooth[0] should be odd.")
-            if not smooth[1] == 0 and not smooth[1] == 1:
-                raise ValueError("smooth[1] must be 0 or 1 for median or mean filter.")
-            if smooth[1] == 1:
-                smooth_function = scipy.stats.nanmean
-        else:
-            if smooth < 0:
-                raise ValueError("smooth must be 0 or a positive odd number.")
-            if smooth > 0 and (smooth % 2) != 1:
-                raise ValueError("The kernel size smooth should be odd.")
-            tmp = smooth
-            smooth = []
-            smooth.append(tmp)
->>>>>>> c2b38cb7
+
 
         data = None
         # if shapefile is given, get corner points from it
@@ -1470,7 +1447,7 @@
             # extract values
             if smoothRadius:
                 transect0 = []
-<<<<<<< HEAD
+
                 for centerX, xmin, xmax, centerY, ymin, ymax in zip(
                     pixlinCoord[1], pixlinCoord0[1], pixlinCoord1[1],
                     pixlinCoord[0], pixlinCoord0[0], pixlinCoord1[0]):
@@ -1482,23 +1459,12 @@
                                 circleCoords[0].append(x)
                                 circleCoords[1].append(y)
                     transect0.append(smooth_function(data[circleCoords],
-=======
-                for xmin, xmax, ymin, ymax in zip(pixlinCoord0[1],
-                                                  pixlinCoord1[1],
-                                                  pixlinCoord0[0],
-                                                  pixlinCoord1[0]):
-                    transect0.append(smooth_function(data[xmin:xmax,
-                                                          ymin:ymax],
->>>>>>> c2b38cb7
                                                      axis=None))
                 transect.append(transect0)
             else:
                 transect.append(data[list(pixlinCoord[1]),
-<<<<<<< HEAD
                                      list(pixlinCoord[0])].tolist())
-=======
-                                list(pixlinCoord[0])].tolist())
->>>>>>> c2b38cb7
+
             data = None
         if returnOGR:
             NansatOGR = Nansatshape(wkt=wkt)
